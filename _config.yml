--- conflicted
+++ resolved
@@ -43,12 +43,6 @@
 # Exclude notebooks that have as-yet unresolved build failures (see tickets SPB-1153SPB-1160, SPB-1168)
 exclude_patterns: [notebooks/DrizzlePac/align_mosaics/align_mosaics.ipynb,
                    notebooks/DrizzlePac/sky_matching/sky_matching.ipynb,
-<<<<<<< HEAD
-                   notebooks/WFC3/calwf3_recalibration/calwf3_recal_tvb.ipynb,
-                   notebooks/WFC3/calwf3_v1.0_cte/calwf3_with_v1.0_PCTE.ipynb,
-=======
-                   notebooks/DrizzlePac/use_ds9_regions_in_tweakreg/use_ds9_regions_in_tweakreg.ipynb,
->>>>>>> 0a07a7c0
                    notebooks/WFC3/dash/dash.ipynb,
                    notebooks/WFC3/filter_transformations/filter_transformations.ipynb,
                    notebooks/WFC3/flux_conversion_tool/flux_conversion_tool.ipynb,

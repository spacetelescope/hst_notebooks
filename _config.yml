--- conflicted
+++ resolved
@@ -50,9 +50,4 @@
 # Exclude notebooks that have as-yet unresolved build failures (see tickets SPB-1153SPB-1160, SPB-1168)
 exclude_patterns: [notebooks/DrizzlePac/align_mosaics/align_mosaics.ipynb,
                    notebooks/WFC3/dash/dash.ipynb,
-<<<<<<< HEAD
-                   notebooks/WFC3/filter_transformations/filter_transformations.ipynb,
-=======
-                   notebooks/WFC3/flux_conversion_tool/flux_conversion_tool.ipynb,
->>>>>>> f6208ef9
                    notebooks/WFC3/zeropoints/zeropoints.ipynb]
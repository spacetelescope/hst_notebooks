--- conflicted
+++ resolved
@@ -42,10 +42,7 @@
   use_repository_button: true
 # Exclude notebooks that have as-yet unresolved build failures (see tickets SPB-1153SPB-1160, SPB-1168)
 exclude_patterns: [notebooks/DrizzlePac/align_mosaics/align_mosaics.ipynb,
-<<<<<<< HEAD
-                   notebooks/DrizzlePac/use_ds9_regions_in_tweakreg/use_ds9_regions_in_tweakreg.ipynb]
-=======
-                   notebooks/DrizzlePac/sky_matching/sky_matching.ipynb,
+                   # notebooks/DrizzlePac/sky_matching/sky_matching.ipynb,
                    notebooks/DrizzlePac/use_ds9_regions_in_tweakreg/use_ds9_regions_in_tweakreg.ipynb,
                    notebooks/WFC3/calwf3_recalibration/calwf3_recal_tvb.ipynb,
                    notebooks/WFC3/calwf3_v1.0_cte/calwf3_with_v1.0_PCTE.ipynb,
@@ -61,5 +58,4 @@
                    notebooks/WFC3/tvb_flattenramp/TVB_flattenramp_notebook.ipynb,
                    notebooks/WFC3/uvis_pam_corrections/WFC3_UVIS_Pixel_Area_Map_Corrections_for_Subarrays.ipynb,
                    notebooks/WFC3/uvis_time_dependent_photometry/uvis_timedep_phot.ipynb,
-                   notebooks/WFC3/zeropoints/zeropoints.ipynb]
->>>>>>> 9cf0156b
+                   notebooks/WFC3/zeropoints/zeropoints.ipynb]
--- conflicted
+++ resolved
@@ -47,15 +47,7 @@
   use_issues_button: true
   use_repository_button: true
 # Exclude notebooks that have as-yet unresolved build failures (see tickets SPB-1153SPB-1160, SPB-1168)
-<<<<<<< HEAD
-exclude_patterns: [notebooks/DrizzlePac/sky_matching/sky_matching.ipynb,
-                   notebooks/DrizzlePac/use_ds9_regions_in_tweakreg/use_ds9_regions_in_tweakreg.ipynb,
-                   notebooks/WFC3/calwf3_recalibration/calwf3_recal_tvb.ipynb,
-                   notebooks/WFC3/calwf3_v1.0_cte/calwf3_with_v1.0_PCTE.ipynb,
-=======
-exclude_patterns: [notebooks/DrizzlePac/align_mosaics/align_mosaics.ipynb,
->>>>>>> b762e617
-                   notebooks/WFC3/dash/dash.ipynb,
+exclude_patterns: [notebooks/WFC3/dash/dash.ipynb,
                    notebooks/WFC3/filter_transformations/filter_transformations.ipynb,
                    notebooks/WFC3/flux_conversion_tool/flux_conversion_tool.ipynb,
                    notebooks/WFC3/zeropoints/zeropoints.ipynb]
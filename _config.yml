# Book settings
# Learn more at https://jupyterbook.org/customize/config.html

title: HST Notebooks
author: STScI
copyright: "2022-2024"  # Copyright year to be placed in the footer
logo: stsci_logo2.png  # A path to the book logo

html:
  google_analytics_id:

# Force re-execution of notebooks on each build.
# See https://jupyterbook.org/content/execute.html
execute:
  execute_notebooks: off
  timeout: -1   # The maximum time (in seconds) each notebook cell is allowed to run. '-1' for no run time restrictions

# Define the name of the latex output file for PDF builds
latex:
  latex_documents:
    targetname: book.tex

# Add a bibtex file so that we can create citations
bibtex_bibfiles:
  - references.bib

parse:
  myst_enable_extensions:
    # don't forget to list any other extensions you want enabled,
    # including those that are enabled by default! See here: https://jupyterbook.org/en/stable/customize/config.html
    - html_image
    - dollarmath

launch_buttons:
  thebe                  : true
  colab                 : true
  colab_url: "https://colab.research.google.com"

# Information about where the book exists on the web
repository:
  url: https://github.com/spacetelescope/hst_notebooks # Online location of your book
  # path_to_book:  Optional path to your book, relative to the repository root
  branch: main  # Which branch of the repository should be used when creating links (optional)

# Add GitHub buttons to your book
# See https://jupyterbook.org/customize/config.html#add-a-link-to-your-repository
html:
  use_issues_button: true
  use_repository_button: true
# Exclude notebooks that have as-yet unresolved build failures (see tickets SPB-1153SPB-1160, SPB-1168)
<<<<<<< HEAD
exclude_patterns: [notebooks/WFC3/dash/dash.ipynb,
                   notebooks/WFC3/filter_transformations/filter_transformations.ipynb,
=======
exclude_patterns: [notebooks/DrizzlePac/align_mosaics/align_mosaics.ipynb,
                   notebooks/WFC3/dash/dash.ipynb,
>>>>>>> f6208ef9
                   notebooks/WFC3/flux_conversion_tool/flux_conversion_tool.ipynb,
                   notebooks/WFC3/zeropoints/zeropoints.ipynb]<|MERGE_RESOLUTION|>--- conflicted
+++ resolved
@@ -48,12 +48,6 @@
   use_issues_button: true
   use_repository_button: true
 # Exclude notebooks that have as-yet unresolved build failures (see tickets SPB-1153SPB-1160, SPB-1168)
-<<<<<<< HEAD
-exclude_patterns: [notebooks/WFC3/dash/dash.ipynb,
-                   notebooks/WFC3/filter_transformations/filter_transformations.ipynb,
-=======
 exclude_patterns: [notebooks/DrizzlePac/align_mosaics/align_mosaics.ipynb,
                    notebooks/WFC3/dash/dash.ipynb,
->>>>>>> f6208ef9
-                   notebooks/WFC3/flux_conversion_tool/flux_conversion_tool.ipynb,
-                   notebooks/WFC3/zeropoints/zeropoints.ipynb]+                   notebooks/WFC3/flux_conversion_tool/flux_conversion_tool.ipynb]
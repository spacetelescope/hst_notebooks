--- conflicted
+++ resolved
@@ -49,9 +49,4 @@
   use_repository_button: true
 # Exclude notebooks that have as-yet unresolved build failures (see tickets SPB-1153SPB-1160, SPB-1168)
 exclude_patterns: [notebooks/DrizzlePac/align_mosaics/align_mosaics.ipynb,
-                   notebooks/WFC3/dash/dash.ipynb,
-<<<<<<< HEAD
-                   notebooks/WFC3/flux_conversion_tool/flux_conversion_tool.ipynb]
-=======
-                   notebooks/WFC3/zeropoints/zeropoints.ipynb]
->>>>>>> 13986f61
+                   notebooks/WFC3/dash/dash.ipynb]
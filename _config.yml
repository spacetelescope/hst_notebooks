--- conflicted
+++ resolved
@@ -51,10 +51,6 @@
                    notebooks/WFC3/filter_transformations/filter_transformations.ipynb,
                    notebooks/WFC3/flux_conversion_tool/flux_conversion_tool.ipynb,
                    notebooks/WFC3/image_displayer_analyzer/wfc3_image_displayer_analyzer.ipynb,
-<<<<<<< HEAD
-                   
-=======
->>>>>>> ce3b1d0f
                    notebooks/WFC3/ir_scattered_light_calwf3_corrections/Correcting_for_Scattered_Light_in_IR_Exposures_Using_calwf3_to_Mask_Bad_Reads.ipynb,
                    notebooks/WFC3/ir_scattered_light_manual_corrections/Correcting_for_Scattered_Light_in_IR_Exposures_by_Manually_Subtracting_Bad_Reads.ipynb,
                    notebooks/WFC3/persistence/wfc3_ir_persistence.ipynb,

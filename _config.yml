# Book settings
# Learn more at https://jupyterbook.org/customize/config.html

title: HST Notebooks
author: STScI
copyright: "2022"  # Copyright year to be placed in the footer
logo: stsci_logo2.png  # A path to the book logo

html:
  google_analytics_id:

# Force re-execution of notebooks on each build.
# See https://jupyterbook.org/content/execute.html
execute:
  execute_notebooks: off
  timeout: -1   # The maximum time (in seconds) each notebook cell is allowed to run. '-1' for no run time restrictions

# Define the name of the latex output file for PDF builds
latex:
  latex_documents:
    targetname: book.tex

# Add a bibtex file so that we can create citations
bibtex_bibfiles:
  - references.bib

launch_buttons:
  thebe                  : true
  colab                 : true
  colab_url: "https://colab.research.google.com"

# Information about where the book exists on the web
repository:
  url: https://github.com/spacetelescope/hst_notebooks # Online location of your book
  # path_to_book:  Optional path to your book, relative to the repository root
  branch: main  # Which branch of the repository should be used when creating links (optional)

# Add GitHub buttons to your book
# See https://jupyterbook.org/customize/config.html#add-a-link-to-your-repository
html:
  use_issues_button: true
  use_repository_button: true
# Exclude notebooks that have as-yet unresolved build failures (see tickets SPB-1153SPB-1160, SPB-1168)
exclude_patterns: [notebooks/DrizzlePac/align_mosaics/align_mosaics.ipynb,
                   notebooks/DrizzlePac/sky_matching/sky_matching.ipynb,
                   notebooks/DrizzlePac/use_ds9_regions_in_tweakreg/use_ds9_regions_in_tweakreg.ipynb,
<<<<<<< HEAD
                   notebooks/WFC3/calwf3_v1.0_cte/calwf3_with_v1.0_PCTE.ipynb,
=======
                   notebooks/WFC3/calwf3_recalibration/calwf3_recal_tvb.ipynb,
>>>>>>> 31cbf7ca
                   notebooks/WFC3/dash/dash.ipynb,
                   notebooks/WFC3/exception_report/wfc3_exception_report.ipynb,
                   notebooks/WFC3/filter_transformations/filter_transformations.ipynb,
                   notebooks/WFC3/flux_conversion_tool/flux_conversion_tool.ipynb,
                   notebooks/WFC3/image_displayer_analyzer/wfc3_image_displayer_analyzer.ipynb,
                   notebooks/WFC3/ir_ima_visualization/IR_IMA_Visualization_with_an_Example_of_Time_Variable_Background.ipynb,
                   notebooks/WFC3/ir_scattered_light_calwf3_corrections/Correcting_for_Scattered_Light_in_IR_Exposures_Using_calwf3_to_Mask_Bad_Reads.ipynb,
                   notebooks/WFC3/ir_scattered_light_manual_corrections/Correcting_for_Scattered_Light_in_IR_Exposures_by_Manually_Subtracting_Bad_Reads.ipynb,
                   notebooks/WFC3/photometry_examples/phot_examples.ipynb,
                   notebooks/WFC3/tvb_flattenramp/TVB_flattenramp_notebook.ipynb,
                   notebooks/WFC3/uvis_pam_corrections/WFC3_UVIS_Pixel_Area_Map_Corrections_for_Subarrays.ipynb,
                   notebooks/WFC3/uvis_time_dependent_photometry/uvis_timedep_phot.ipynb,
                   notebooks/WFC3/zeropoints/zeropoints.ipynb]
<|MERGE_RESOLUTION|>--- conflicted
+++ resolved
@@ -44,11 +44,6 @@
 exclude_patterns: [notebooks/DrizzlePac/align_mosaics/align_mosaics.ipynb,
                    notebooks/DrizzlePac/sky_matching/sky_matching.ipynb,
                    notebooks/DrizzlePac/use_ds9_regions_in_tweakreg/use_ds9_regions_in_tweakreg.ipynb,
-<<<<<<< HEAD
-                   notebooks/WFC3/calwf3_v1.0_cte/calwf3_with_v1.0_PCTE.ipynb,
-=======
-                   notebooks/WFC3/calwf3_recalibration/calwf3_recal_tvb.ipynb,
->>>>>>> 31cbf7ca
                    notebooks/WFC3/dash/dash.ipynb,
                    notebooks/WFC3/exception_report/wfc3_exception_report.ipynb,
                    notebooks/WFC3/filter_transformations/filter_transformations.ipynb,

--- conflicted
+++ resolved
@@ -48,11 +48,8 @@
   - caption: STIS
     chapters:
     - file: notebooks/STIS/README.md
-<<<<<<< HEAD
     - file: notebooks/STIS/drizpac_notebook/STIS_DrizzlePac_Tutorial.ipynb
-=======
     - file: notebooks/STIS/CoronagraphyViz/STIS_Coronagraphy_Visualization_v2.ipynb
->>>>>>> b405861d
     - file: notebooks/STIS/calstis/calstis_2d_ccd.ipynb
     - file: notebooks/STIS/target_acquisition/target_acquisition.ipynb
     - file: notebooks/STIS/view_data/view_data.ipynb

--- conflicted
+++ resolved
@@ -65,13 +65,8 @@
       - file: notebooks/WFC3/calwf3_recalibration/calwf3_recal_tvb.ipynb
       - file: notebooks/WFC3/calwf3_v1.0_cte/calwf3_with_v1.0_PCTE.ipynb
 #      - file: notebooks/WFC3/dash/dash.ipynb
-<<<<<<< HEAD
-#      - file: notebooks/WFC3/exception_report/wfc3_exception_report.ipynb
+      - file: notebooks/WFC3/exception_report/wfc3_exception_report.ipynb
       - file: notebooks/WFC3/filter_transformations/filter_transformations.ipynb
-=======
-      - file: notebooks/WFC3/exception_report/wfc3_exception_report.ipynb
-#      - file: notebooks/WFC3/filter_transformations/filter_transformations.ipynb
->>>>>>> 2e8ab348
 #      - file: notebooks/WFC3/flux_conversion_tool/flux_conversion_tool.ipynb
       - file: notebooks/WFC3/image_displayer_analyzer/wfc3_image_displayer_analyzer.ipynb
       - file: notebooks/WFC3/ir_ima_visualization/IR_IMA_Visualization_with_an_Example_of_Time_Variable_Background.ipynb

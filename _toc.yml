--- conflicted
+++ resolved
@@ -48,9 +48,6 @@
   - caption: STIS
     chapters:
     - file: notebooks/STIS/README.md
-<<<<<<< HEAD
     - file: notebooks/STIS/target_acquisition/target_acquisition.ipynb
-=======
     - file: notebooks/STIS/view_data/view_data.ipynb
-    - file: notebooks/STIS/extraction/1D_Extraction.ipynb
->>>>>>> 57fdae55
+    - file: notebooks/STIS/extraction/1D_Extraction.ipynb
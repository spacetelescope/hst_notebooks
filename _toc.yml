# Table of contents
# Learn more at https://jupyterbook.org/customize/toc.html
format: jb-book
root: index
parts:
  - caption: ACS
    chapters:
    - file: notebooks/ACS/README.md
<<<<<<< HEAD
    - file: notebooks/ACS/acs_sbc_dark_analysis/acs_sbc_dark_analysis.ipynb
=======
    - file: notebooks/ACS/acs_reduction/acs_reduction.ipynb
    - file: notebooks/ACS/acs_pixel_area_maps/acs_pixel_area_maps.ipynb
    - file: notebooks/ACS/acs_polarization_tools/acs_polarization_tools.ipynb
>>>>>>> 3f6a1b7b
  - caption: COS
    chapters:
    - file: notebooks/COS/README.md
    - file: notebooks/COS/Setup/Setup.ipynb
    - file: notebooks/COS/DataDl/DataDl.ipynb
    - file: notebooks/COS/ViewData/ViewData.ipynb
    - file: notebooks/COS/AsnFile/AsnFile.ipynb
    - file: notebooks/COS/CalCOS/CalCOS.ipynb
    - file: notebooks/COS/SplitTag/SplitTag.ipynb
    - file: notebooks/COS/DayNight/DayNight.ipynb
    - file: notebooks/COS/LSF/LSF.ipynb
    - file: notebooks/COS/Extract/Extract.ipynb
  - caption: DrizzlePac
    chapters:
      - file: notebooks/DrizzlePac/README.md
      - file: notebooks/DrizzlePac/Initialization/Initialization.ipynb
      - file: notebooks/DrizzlePac/align_to_catalogs/align_to_catalogs.ipynb
# Notebook excluded from build until build failures are fixed (See SPB-1168)
#      - file: notebooks/DrizzlePac/align_mosaics/align_mosaics.ipynb
      - file: notebooks/DrizzlePac/align_multiple_visits/align_multiple_visits.ipynb
      - file: notebooks/DrizzlePac/align_sparse_fields/align_sparse_fields.ipynb
      - file: notebooks/DrizzlePac/drizzle_wfpc2/drizzle_wfpc2.ipynb
      - file: notebooks/DrizzlePac/mask_satellite/mask_satellite.ipynb
      - file: notebooks/DrizzlePac/optimize_image_sampling/optimize_image_sampling.ipynb
# Notebook excluded from build until build failures are fixed (See SPB-1160)
#      - file: notebooks/DrizzlePac/sky_matching/sky_matching.ipynb
      - file: notebooks/DrizzlePac/use_ds9_regions_in_tweakreg/use_ds9_regions_in_tweakreg.ipynb
      - file: notebooks/DrizzlePac/using_updated_astrometry_solutions/using_updated_astrometry_solutions.ipynb
  - caption: NICMOS
    chapters:
    - file: notebooks/NICMOS/nicmos_unit_conversion/nicmos_unit_conversion.ipynb
  - caption: STIS
    chapters:
    - file: notebooks/STIS/README.md
    - file: notebooks/STIS/extraction/1D_Extraction.ipynb<|MERGE_RESOLUTION|>--- conflicted
+++ resolved
@@ -6,13 +6,10 @@
   - caption: ACS
     chapters:
     - file: notebooks/ACS/README.md
-<<<<<<< HEAD
     - file: notebooks/ACS/acs_sbc_dark_analysis/acs_sbc_dark_analysis.ipynb
-=======
     - file: notebooks/ACS/acs_reduction/acs_reduction.ipynb
     - file: notebooks/ACS/acs_pixel_area_maps/acs_pixel_area_maps.ipynb
     - file: notebooks/ACS/acs_polarization_tools/acs_polarization_tools.ipynb
->>>>>>> 3f6a1b7b
   - caption: COS
     chapters:
     - file: notebooks/COS/README.md

--- conflicted
+++ resolved
@@ -48,9 +48,6 @@
   - caption: STIS
     chapters:
     - file: notebooks/STIS/README.md
-<<<<<<< HEAD
     - file: notebooks/STIS/CoronagraphyViz/STIS_Coronagraphy_Visualization_v2.ipynb
-=======
     - file: notebooks/STIS/view_data/view_data.ipynb
-    - file: notebooks/STIS/extraction/1D_Extraction.ipynb
->>>>>>> ba32e9e5
+    - file: notebooks/STIS/extraction/1D_Extraction.ipynb
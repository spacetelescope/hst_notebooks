--- conflicted
+++ resolved
@@ -6,11 +6,8 @@
   - caption: ACS
     chapters:
     - file: notebooks/ACS/README.md
-<<<<<<< HEAD
     - file: notebooks/ACS/acs_findsat_mrt/acs_findsat_mrt_example.ipynb
-=======
     - file: notebooks/ACS/acs_saturation_trails/acs_saturation_trails.ipynb
->>>>>>> 9525cd54
     - file: notebooks/ACS/acs_cte_forward_model/acs_cte_forward_model_example.ipynb
     - file: notebooks/ACS/acs_subarrays/acs_subarrays.ipynb
     - file: notebooks/ACS/acs_sbc_dark_analysis/acs_sbc_dark_analysis.ipynb

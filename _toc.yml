--- conflicted
+++ resolved
@@ -6,11 +6,8 @@
   - caption: ACS
     chapters:
     - file: notebooks/ACS/README.md
-<<<<<<< HEAD
     - file: notebooks/ACS/acs_saturation_trails/acs_saturation_trails.ipynb
-=======
     - file: notebooks/ACS/acs_cte_forward_model/acs_cte_forward_model_example.ipynb
->>>>>>> ab7628f8
     - file: notebooks/ACS/acs_subarrays/acs_subarrays.ipynb
     - file: notebooks/ACS/acs_sbc_dark_analysis/acs_sbc_dark_analysis.ipynb
     - file: notebooks/ACS/acs_reduction/acs_reduction.ipynb

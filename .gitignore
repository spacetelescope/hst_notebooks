--- conflicted
+++ resolved
@@ -1,10 +1,7 @@
 **/*.ipynb_checkpoints/
+._*.ipynb
 *.fits
-<<<<<<< HEAD
 *.swp
 src
 index.html
-env
-=======
-._*.ipynb
->>>>>>> f9f5b835
+env
{
 "cells": [
  {
   "cell_type": "markdown",
   "metadata": {},
   "source": [
    "# Satellite Trail Masking Techniques"
   ]
  },
  {
   "cell_type": "markdown",
   "metadata": {},
   "source": [
    "<div class=\"alert-danger\">Note: The notebook in this repository 'Initializtion.ipynb' goes over many of the basic concepts such as the setup of the environment/package installation and should be read first if you are new to HST images, DrizzlePac, or Astroquery.</div>"
   ]
  },
  {
   "cell_type": "markdown",
   "metadata": {},
   "source": [
    "## Introduction\n",
    "\n",
    "Even though Hubble has a small field of view, satellites are commonly captured in images. The cosmic ray rejection algorithm in Astrodrizzle is not well suited to eliminate satellite trails, and the affected adjacent pixels that make up their wings leave ugly blemishes in stacked images. \n",
    "\n",
    "To fix this problem, the pixels around satellite trails need to be marked as bad in the affected images. There are several ways to do this. The ACS Team has developed multiple algorithms to automatically detect and mask satellite trails. This is the easiest and most convenient way. Masks can also be made manually using DS9 regions. While not as convenient, making masks manually allows you to mask not only satellites, but also any other anomalies with odd shapes (e.g. dragon's breath, glint, blooming). \n",
    "\n",
    "Both methods are explained below. "
   ]
  },
  {
   "cell_type": "code",
   "execution_count": null,
   "metadata": {},
   "outputs": [],
   "source": [
    "import os\n",
    "import shutil\n",
    "\n",
    "from astropy.io import fits\n",
    "from astroquery.mast import Observations\n",
    "from astropy.visualization import astropy_mpl_style, ImageNormalize, LinearStretch\n",
    "from IPython.display import Image\n",
    "import matplotlib.pyplot as plt\n",
    "import pyregion\n",
    "\n",
<<<<<<< HEAD
    "import acstools\n",
    "from acstools.findsat_mrt import WfcWrapper\n",
    "from acstools.utils_findsat_mrt import update_dq\n",
    "from acstools.satdet import detsat, make_mask\n",
    "from astropy.nddata import block_replicate\n",
=======
    "from acstools.satdet import detsat, make_mask\n",
    "from acstools.utils_findsat_mrt import update_dq\n",
>>>>>>> 7a2ae53f
    "from drizzlepac.astrodrizzle import AstroDrizzle as adriz\n",
    "\n",
    "%matplotlib inline"
   ]
  },
  {
   "cell_type": "markdown",
   "metadata": {},
   "source": [
    "## 1. Dowload the Data\n",
    "\n",
    "The images to be used are the F814W images of visit B7 from GO program [13498](http://www.stsci.edu/cgi-bin/get-proposal-info?id=13498&observatory=HST). These come from the Hubble Frontier Fields program and are images of the the galaxy cluster MACSJ0717.5+3745. \n",
    "\n",
    "There are four dithered exposures in the association to be downloaded."
   ]
  },
  {
   "cell_type": "code",
   "execution_count": null,
   "metadata": {},
   "outputs": [],
   "source": [
    "# Searching for the observsation\n",
    "results = Observations.query_criteria(obs_id='JC8MB7020', obstype='all')\n",
    "\n",
    "# Downloading previews and FLC files\n",
    "jpg_download = Observations.download_products(results['obsid'], mrp_only=False, extension=['jpg'])\n",
    "flc_download = Observations.download_products(results['obsid'], productSubGroupDescription=['FLC'], mrp_only=False)"
   ]
  },
  {
   "cell_type": "code",
   "execution_count": null,
   "metadata": {},
   "outputs": [],
   "source": [
    "# Cleaning up directories after downloading from MAST\n",
    "if os.path.exists('mastDownload'):\n",
    "    for file in jpg_download['Local Path']:\n",
    "        if 'drc' in file:\n",
    "            os.rename(file, os.path.basename(file))\n",
    "\n",
    "    for file in flc_download['Local Path']:\n",
    "        os.rename(file, os.path.basename(file))\n",
    "\n",
    "    shutil.rmtree('mastDownload')\n",
    "\n",
    "else:\n",
    "    pass"
   ]
  },
  {
   "cell_type": "markdown",
   "metadata": {},
   "source": [
    "The image below shows the combined drizzled image from this association. The satellite trail can be seen going across the image from left to right, just above the center of the image. "
   ]
  },
  {
   "cell_type": "code",
   "execution_count": null,
   "metadata": {},
   "outputs": [],
   "source": [
    "Image(filename='jc8mb7020_drc.jpg', width=900, height=900)"
   ]
  },
  {
   "cell_type": "markdown",
   "metadata": {},
   "source": [
    "The bright satellite trail that caused this came from the image *jc8mb7cq_flc.fits*. The figure below shows the top chip which is referred to as SCI,2 (or extension 4). "
   ]
  },
  {
   "cell_type": "code",
   "execution_count": null,
   "metadata": {},
   "outputs": [],
   "source": [
    "plt.style.use(astropy_mpl_style)\n",
    "img = fits.getdata('jc8mb7tcq_flc.fits', ext=4)\n",
    "\n",
    "norm1 = ImageNormalize(img, vmin=100, vmax=200, stretch=LinearStretch())\n",
    "#plt.figure(figsize=(16, 16))\n",
    "fig,ax=plt.subplots(figsize=(16,16))\n",
    "c=ax.imshow(img, norm=norm1, cmap='gray_r', origin='lower')\n",
    "plt.colorbar(c,orientation='horizontal')\n",
    "plt.grid()\n"
   ]
  },
  {
   "cell_type": "markdown",
   "metadata": {},
   "source": [
    "## 2. Automated tools for masking satellites\n",
    "\n",
    "The ACS Team developed multiple algorithms to automatically detect and mask satellite trails. The newest is a module called `findsat_mrt` and is decribed in [ISR ACS 2022-08](https://www.stsci.edu/files/live/sites/www/files/home/hst/instrumentation/acs/documentation/instrument-science-reports-isrs/_documents/isr2208.pdf). The 'readthedocs' page can be found here: [MRT-based Satellite Trail Detection](https://acstools.readthedocs.io/en/latest/findsat_mrt.html). The second module is called `satdet` and is described in [ISR ACS 2016-01](http://www.stsci.edu/hst/acs/documents/isrs/isr1601.pdf).  The 'readthedocs' page for the software can be found here: [Satellite Trails Detection](https://acstools.readthedocs.io/en/stable/satdet.html). `findsat_mrt` has the benefit of significantly improved sensitivity over `satdet` but it is more computationally demanding. We demonstrate both approaches below."
   ]
  },
  {
   "cell_type": "markdown",
   "metadata": {},
   "source": [
    "### 2a. Using findsat_mrt\n",
    "\n",
    "The `WfcWrapper` class provides a simple one-line approach to creating a mask for satellite trails. In this example, we run `WfcWrapper` on the top chip only (SCI,1 or extension 4). `WfcWrapper` loads the data, prepares the image (applies rebinning, removes a background, and masks already identified bad pixels), and executes the detection routines. In this example, we rebin the data by 2 pixels in each direction and use 8 processes. You may want to adjust the binning and/or number of processes depending on your system. We also set a maximum trail width of 75 pixels (this can also be adjusted depending on your binning)."
   ]
  },
  {
   "cell_type": "code",
   "execution_count": null,
   "metadata": {
    "scrolled": true
   },
   "outputs": [],
   "source": [
    "w = WfcWrapper('jc8mb7tcq_flc.fits', \n",
    "               extension=4, \n",
    "               binsize=2, \n",
    "               processes=8, \n",
    "               max_width=75,\n",
    "               preprocess=True, \n",
    "               execute=True)"
   ]
  },
  {
   "cell_type": "markdown",
   "metadata": {},
   "source": [
    "We can plot the mask on its own, or overlaid on the input image. "
   ]
  },
  {
   "cell_type": "code",
   "execution_count": null,
   "metadata": {},
   "outputs": [],
   "source": [
    "w.plot_mask()\n",
    "w.plot_image(overlay_mask=True)"
   ]
  },
  {
   "cell_type": "markdown",
   "metadata": {},
   "source": [
    "We clearly see the mask covering the satellite trail. The call to `WfcWrapper` above works well for most ACS/WFC data, but if you want to adjust the parameters, please see the documentation for `acstools.findsat_mrt`.\n",
    "\n",
    "The routine `update_dq` can be used to include the satellite mask in the data quality (DQ) array for this image. Note that the mask has the dimensions of the rebinned image, so you will need to first expand the mask to the original dimensions. This can be easily accomplished using the `astropy.nddata.block_replicate` routine."
   ]
  },
  {
   "cell_type": "code",
   "execution_count": null,
   "metadata": {
    "scrolled": false
   },
   "outputs": [],
   "source": [
    "w.mask = block_replicate(w.mask, 2, conserve_sum=False)\n",
    "w.update_dq()"
   ]
  },
  {
   "cell_type": "code",
   "execution_count": null,
   "metadata": {},
   "outputs": [],
   "source": [
    "fig,ax=plt.subplots(figsize=(16,16))\n",
    "#plt.figure(figsize=(16, 16))\n",
    "ax.imshow(w.mask, cmap='gray_r', origin='lower')\n",
    "ax.set_title('Satellite Trail Mask')\n",
    "#plt.colorbar(orientation='horizontal')"
   ]
  },
  {
   "cell_type": "markdown",
   "metadata": {},
   "source": [
    "The mask created by `WfcWrapper` casts a pretty wide net around the trail it finds, but there may be situations where you need to broaden it further. The `skimage.morphology.dilation` is one way to do this."
   ]
  },
  {
   "cell_type": "code",
   "execution_count": null,
   "metadata": {},
   "outputs": [],
   "source": [
    "from skimage.morphology import dilation\n",
    "from skimage.morphology import square\n",
    "dilated = dilation(w.mask,square(10))  # adjust the box size to whatever you need\n",
    "w.mask = dilated\n",
    "w.update_dq()"
   ]
  },
  {
   "cell_type": "markdown",
   "metadata": {},
   "source": [
    "### 2b. Using satdet\n",
    "\n",
    "The first command below runs the detection algorithm on the top chip only (extension 4) and generates some diagnostic plots. Note that the images are shown upside down from the figure above. "
   ]
  },
  {
   "cell_type": "code",
   "execution_count": null,
   "metadata": {},
   "outputs": [],
   "source": [
    "results, errors = detsat('jc8mb7tcq_flc.fits',\n",
    "                         chips=[4],\n",
    "                         n_processes=4,\n",
    "                         plot=True,\n",
    "                         verbose=True)"
   ]
  },
  {
   "cell_type": "markdown",
   "metadata": {},
   "source": [
    "The diagnostic plots can be used to verify that the satellite was properly detected. Changing parameters to adjust this task is beyond the scope of this notebook, but please consult the package documentation indicated above for instructions on how to do this. \n",
    "\n",
    "Assuming that the satellite trail was properly detected, masks can be made to flag the satellite in the data quality array (DQ) of the image. Once this information is in the DQ array, AstroDrizzle knows to ignore the flagged pixels when making the combined image.  The function `update_dq` is used to flag pixels in the DQ array of SCI,2 (extension 6) using the default flag value of 16384. \n",
    "\n",
    "If the satellite were instead on the bottom chip (SCI,1 or extension 1), the `update_dq` function would instead be used to modify extension 3. More detail on the ACS file structure may be found in the [ACS Data Handbook](http://www.stsci.edu/hst/acs/documents/handbooks/currentDHB/acs_Ch23.html)."
   ]
  },
  {
   "cell_type": "code",
   "execution_count": null,
   "metadata": {},
   "outputs": [],
   "source": [
    "trail_coords = results[('jc8mb7tcq_flc.fits', 4)]\n",
    "trail_segment = trail_coords[0]\n",
    "trail_segment\n",
    "mask = make_mask('jc8mb7tcq_flc.fits', 4, trail_segment, plot=True, verbose=True)\n",
    "update_dq('jc8mb7tcq_flc.fits', 6, mask, verbose=True)"
   ]
  },
  {
   "cell_type": "markdown",
   "metadata": {},
   "source": [
    "With the satellite masked, the images can be drizzled again. For brevity, only the top chip (SCI,2) of the image stack will be drizzled together to make a combined product. This is controlled in `AstroDrizzle` via the `group` parameter."
   ]
  },
  {
   "cell_type": "code",
   "execution_count": null,
   "metadata": {},
   "outputs": [],
   "source": [
    "adriz('j*flc.fits',\n",
    "      output='automatic',\n",
    "      runfile='',\n",
    "      context=False,\n",
    "      group='4',\n",
    "      overwrite=True,\n",
    "      build=True,\n",
    "      num_cores=1,\n",
    "      preserve=False,\n",
    "      clean=True,\n",
    "      driz_sep_bits='64,16',\n",
    "      final_bits='64,16')"
   ]
  },
  {
   "cell_type": "code",
   "execution_count": null,
   "metadata": {},
   "outputs": [],
   "source": [
    "img = fits.getdata('automatic_drc.fits', ext=1)\n",
    "\n",
    "norm1 = ImageNormalize(img, vmin=-0.01, vmax=0.02, stretch=LinearStretch())\n",
    "plt.figure(figsize=(20, 20))\n",
    "plt.imshow(img, norm=norm1, cmap='gray_r', origin='lower')\n",
    "plt.colorbar(orientation='horizontal')"
   ]
  },
  {
   "cell_type": "markdown",
   "metadata": {},
   "source": [
    "The final drizzled product shows that the bright satellite trail and its wings have been removed. If you don't see the full trail removed, you may need to broaden the dilate the trail further, and make sure only the four original `j*_flc.fits` images are getting incorporated into the drizzled image (if you are rerunning AstroDrizzle and are not careful with the inputs, files from previous runs could be used by accident).  \n",
    "\n",
    "A second, fainter satellite can be seen from a different image in the stack, and this will be masked in the steps below. "
   ]
  },
  {
   "cell_type": "markdown",
   "metadata": {
    "collapsed": true
   },
   "source": [
    "## 3. Manual masking of satellites and other anomalies\n",
    "\n",
    "While the automatic detection algorithm flagged and masked the large satellite trail, the image above shows a second trail from a different image in the stack. \n",
    "\n",
    "To get rid of this trail, we will demonstrate how a DS9 regions can be used. The example image displayed below shows a region around a satellite trail. \n",
    "\n",
    "This region was saved in image coordinates. **NOTE THAT REGIONS SAVED IN SKY COORDINATES WILL NOT WORK FOR THIS EXAMPLE**. Below is the contents of the region file.\n",
    "\n",
    "```\n",
    "# Region file format: DS9 version 4.1\n",
    "global color=green dashlist=8 3 width=1 font=\"helvetica 10 normal roman\" select=1 highlite=1 dash=0 fixed=0 edit=1 move=1 delete=1 include=1 source=1\n",
    "image\n",
    "polygon(1476.9255,1816.4415,1545.7465,1818.5921,2825.3869,485.1853,2765.1685,480.88399)\n",
    "```\n",
    "\n",
    "The `pyregion` package will be used to make masks out of region files. For details on how to use this package go [here](https://pyregion.readthedocs.io/en/latest/). (*This package will eventually be superseded by the astropy affiliated `regions` package*.)"
   ]
  },
  {
   "cell_type": "code",
   "execution_count": null,
   "metadata": {},
   "outputs": [],
   "source": [
    "Image(filename='sat.jpeg')"
   ]
  },
  {
   "cell_type": "code",
   "execution_count": null,
   "metadata": {},
   "outputs": [],
   "source": [
    "# Reading region file\n",
    "reg_file = pyregion.parse('''# Region file format: DS9 version 4.1\n",
    "global color=green dashlist=8 3 width=1 font=\"helvetica 10 normal roman\" select=1 highlite=1 dash=0 fixed=0 edit=1 move=1 delete=1 include=1 source=1\n",
    "image\n",
    "polygon(1476.9255,1816.4415,1545.7465,1818.5921,2825.3869,485.1853,2765.1685,480.88399)''')\n",
    "\n",
    "# Making mask out of region file and masking DQ array\n",
    "with fits.open('jc8mb7t5q_flc.fits', mode='update') as hdu:\n",
    "\n",
    "    dq = hdu[6].data\n",
    "    mask = reg_file.get_mask(shape=dq.shape)\n",
    "    dq[mask] |= 16384      \n",
    "        \n",
    "norm1 = ImageNormalize(img, vmin=0, vmax=1000, stretch=LinearStretch())\n",
    "plt.figure(figsize=(16, 10))\n",
    "plt.imshow(dq, norm=norm1, cmap='gray_r', origin='lower')\n",
    "plt.title('DQ array of jc8mb7t5q_flc.fits[6] showing masked pixels', fontsize=20)"
   ]
  },
  {
   "cell_type": "markdown",
   "metadata": {},
   "source": [
    "With the satellite masked, the full set of images can be drizzled once more. "
   ]
  },
  {
   "cell_type": "code",
   "execution_count": null,
   "metadata": {},
   "outputs": [],
   "source": [
    "adriz('j*flc.fits',\n",
    "      output='manual',\n",
    "      runfile='',\n",
    "      context=False,\n",
    "      group='4',\n",
    "      build=True,\n",
    "      num_cores=1,\n",
    "      preserve=False,\n",
    "      clean=True,\n",
    "      driz_sep_bits='16, 64',\n",
    "      final_bits='16, 64')"
   ]
  },
  {
   "cell_type": "markdown",
   "metadata": {},
   "source": [
    "The new drizzled product shows that the second satellite trail and its wings have been removed."
   ]
  },
  {
   "cell_type": "code",
   "execution_count": null,
   "metadata": {},
   "outputs": [],
   "source": [
    "img = fits.getdata('manual_drc.fits', ext=1)\n",
    "\n",
    "norm1 = ImageNormalize(img, vmin=-0.01, vmax=0.02, stretch=LinearStretch())\n",
    "plt.figure(figsize=(20, 20))\n",
    "plt.imshow(img, norm=norm1, cmap='gray_r', origin='lower')\n",
    "plt.colorbar(orientation='horizontal')\n",
    "plt.grid()"
   ]
  },
  {
   "cell_type": "markdown",
   "metadata": {},
   "source": [
    "## About this Notebook\n",
    "\n",
    "    Author: R. Avila, STScI ACS Team  \n",
<<<<<<< HEAD
    "    Updated: May 19, 2023"
=======
    "    Updated: December 14, 2018\n",
    "    Updated: June 12, 2023 by A. O'Connor, STScI WFC3 Team "
>>>>>>> 7a2ae53f
   ]
  },
  {
   "cell_type": "code",
   "execution_count": null,
   "metadata": {},
   "outputs": [],
   "source": []
  }
 ],
 "metadata": {
  "kernelspec": {
   "display_name": "Python 3 (ipykernel)",
   "language": "python",
   "name": "python3"
  },
  "language_info": {
   "codemirror_mode": {
    "name": "ipython",
    "version": 3
   },
   "file_extension": ".py",
   "mimetype": "text/x-python",
   "name": "python",
   "nbconvert_exporter": "python",
   "pygments_lexer": "ipython3",
<<<<<<< HEAD
   "version": "3.9.13"
=======
   "version": "3.10.11"
>>>>>>> 7a2ae53f
  }
 },
 "nbformat": 4,
 "nbformat_minor": 2
}<|MERGE_RESOLUTION|>--- conflicted
+++ resolved
@@ -43,16 +43,11 @@
     "import matplotlib.pyplot as plt\n",
     "import pyregion\n",
     "\n",
-<<<<<<< HEAD
     "import acstools\n",
     "from acstools.findsat_mrt import WfcWrapper\n",
     "from acstools.utils_findsat_mrt import update_dq\n",
     "from acstools.satdet import detsat, make_mask\n",
     "from astropy.nddata import block_replicate\n",
-=======
-    "from acstools.satdet import detsat, make_mask\n",
-    "from acstools.utils_findsat_mrt import update_dq\n",
->>>>>>> 7a2ae53f
     "from drizzlepac.astrodrizzle import AstroDrizzle as adriz\n",
     "\n",
     "%matplotlib inline"
@@ -459,12 +454,8 @@
     "## About this Notebook\n",
     "\n",
     "    Author: R. Avila, STScI ACS Team  \n",
-<<<<<<< HEAD
-    "    Updated: May 19, 2023"
-=======
     "    Updated: December 14, 2018\n",
     "    Updated: June 12, 2023 by A. O'Connor, STScI WFC3 Team "
->>>>>>> 7a2ae53f
    ]
   },
   {
@@ -491,11 +482,7 @@
    "name": "python",
    "nbconvert_exporter": "python",
    "pygments_lexer": "ipython3",
-<<<<<<< HEAD
-   "version": "3.9.13"
-=======
    "version": "3.10.11"
->>>>>>> 7a2ae53f
   }
  },
  "nbformat": 4,

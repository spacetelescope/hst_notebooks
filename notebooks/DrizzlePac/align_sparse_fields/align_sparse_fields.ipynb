--- conflicted
+++ resolved
@@ -666,7 +666,7 @@
    "metadata": {},
    "outputs": [],
    "source": [
-<<<<<<< HEAD
+
     "rootname1 = \"j8xi0xs3q\"\n",
     "rootname2 = \"j8xi0xs6q\"\n",
     "rootname3 = \"j8xi0xsaq\"\n",
@@ -682,12 +682,7 @@
     "print(rootname1, \"     Number of Matches=\", {len(match_tab1)})\n",
     "print(rootname2, \"     Number of Matches=\", {len(match_tab2)})\n",
     "print(rootname3, \"     Number of Matches=\", {len(match_tab3)})"
-=======
-    "match_files = glob.glob('*_flc_catalog_fit.match')\n",
-    "for f in match_files:\n",
-    "    input = ascii.read(f)\n",
-    "    print('Number of Matches for', f, ' = ', len(input))"
->>>>>>> 1ee9778a
+
    ]
   },
   {
@@ -976,11 +971,8 @@
     "## About this Notebook\n",
     "\n",
     "    Created: 08 Jan 2019;     J. Mack\n",
-<<<<<<< HEAD
     "    Updated: XX May 2024;     G. Anand, R. Avila, & J. Mack\n",
-=======
-    "    Updated: 20 May 2024;     G. Anand, R. Avila, & J. Mack\n",
->>>>>>> 1ee9778a
+
     "\n",
     "**Source:** GitHub [spacetelescope/hst_notebooks](https://github.com/spacetelescope/hst_notebooks)\n",
     "\n",

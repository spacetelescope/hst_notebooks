{
 "cells": [
  {
   "cell_type": "markdown",
   "metadata": {},
   "source": [
    "<a id=\"topS\"></a>\n",
    "\n",
    "# Setting up your computer environment for working with COS data\n",
    "\n",
    "# Learning Goals\n",
    "\n",
    "<font size=\"4\"> This Notebook is designed to walk the user (<em>you</em>) through: </font>\n",
    "\n",
    "\n",
    "**1. [Setting up a `conda` environment for working with COS data](#setupEnvS)**\n",
    "\n",
    "\\- 1.1. [Installing `conda`](#installcondaS)\n",
    "\n",
    "\\- 1.2. [Creating a `conda` environment](#createenvS)\n",
    "\n",
    "**2. [Setting up the Git repo of COS tutorials](#tutS)** (*optional*)\n",
    "\n",
    "**3. [Downloading up-to-date reference files](#crdsS)**\n",
    "\n",
    "\\- 3.1. [Downloading the most recent context](#newcC)\n",
    "\n",
    "\\- 3.2. [Downloading an older context](#oldcC)\n",
    "\n",
    "\n",
    "# 0. Introduction\n",
    "**The Cosmic Origins Spectrograph ([*COS*](https://www.nasa.gov/content/hubble-space-telescope-cosmic-origins-spectrograph)) is an ultraviolet spectrograph on-board the Hubble Space Telescope ([*HST*](https://www.stsci.edu/hst/about)) with capabilities in the near ultraviolet (*NUV*) and far ultraviolet (*FUV*).**\n",
    "\n",
    "**This tutorial will walk you through setting up a `Python` environment for COS data analysis on your computer.**\n",
    "\n",
    "- For an in-depth manual to working with COS data and a discussion of caveats and user tips, see the [COS Data Handbook](https://hst-docs.stsci.edu/display/COSDHB/).\n",
    "- For a detailed overview of the COS instrument, see the [COS Instrument Handbook](https://hst-docs.stsci.edu/display/COSIHB/).\n"
   ]
  },
  {
   "cell_type": "markdown",
   "metadata": {},
   "source": [
    "#### Notes for those new to Python/Jupyter/Coding:\n",
    "\n",
    "- You will frequently see exclamation points (**\\!**) or dollar signs (**\\$**) at the beginning of a line of code. These are not part of the actual commands. The exclamation points tell a Jupyter Notebook to pass the following line to the command line, and the dollar sign merely indicates the start of a terminal prompt. \n",
    "- Similarly, when a variable or argument in a line of code is surrounded by sharp brackets, like \\<these words are\\>, this is an indication that the variable or argument is something which you should change to suit your data.\n",
    "\n",
    "- If you install the full Anaconda distribution with the [*Anaconda Navigator* tool](https://docs.anaconda.com/anaconda/navigator/), (see Section 1) you will also have access to a graphical interface (AKA a way to use windows and a point-and-click interface instead of the terminal for installing packages and managing environments).\n",
    "\n",
    "#### Other notes:\n",
    "\n",
    "- It is sometimes preferable to use another package manager - `pip` - to install necessary packages, however `conda` can be used to create `Python` environments as well as install packages. You may see both `pip` and `conda` used in these Notebooks."
   ]
  },
  {
   "cell_type": "markdown",
   "metadata": {},
   "source": [
    "<a id = setupEnvS></a>\n",
    "# 1. Setting up a `conda` environment for working with COS data\n",
    "<a id = installcondaS></a>\n",
    "## 1.1. Installing `conda`\n",
    "You may already have a working `conda` tool. To check whether you have `conda` installed, open a terminal window and type `conda -V`, `conda --version`, or run the next cell. If your `conda` is installed and working, the terminal or cell will return the version of `conda`."
   ]
  },
  {
   "cell_type": "code",
   "execution_count": null,
   "metadata": {},
   "outputs": [],
   "source": [
    "!conda -V"
   ]
  },
  {
   "cell_type": "markdown",
   "metadata": {},
   "source": [
    "If you receive a message that the command is unknown or not found, you must install `conda`. We recommend installing either the Anaconda or Minicoda distributions. See [this page](https://stenv.readthedocs.io/en/latest/getting_started.html#getting-started) for instructions, and install either of the following: \n",
    "\n",
    "|Conda Distribution (with link to download)|Short Description|Size|\n",
    "|-|-|-|\n",
    "|[`Anaconda` Distribution](https://docs.anaconda.com/anaconda/install/) | More beginner friendly, with lots of extras you likely won't use| \\~ 3 GB|\n",
    "|[`Miniconda` Distribution](https://docs.conda.io/en/latest/miniconda.html)| Bare-bones `conda` distribution, which allows you to download only what you need|\\~ 400 MB|\n",
    "|[`Mamba` Distribution](https://mamba.readthedocs.io/en/latest/installation.html)| Similar to `Miniconda`, rewritten in C++. Allows for faster speeds over `conda` for resolving environment dependencies. |\\~ 85 MB|"
   ]
  },
  {
   "cell_type": "markdown",
   "metadata": {},
   "source": [
    "<a id = createenvS></a>\n",
    "## 1.2. Creating a `conda` environment\n",
    "\n",
    "`conda` allows for separate sets of packages to be installed on the same system in different environments, and for these environments to be shared so that other users can install the packages you used to get your code running. These packages are vital parts of your programming toolkit, and allow you to avoid \"reinventing the wheel\" by leveraging other peoples' code. Thus, packages should be treated as any resource created by other person, and cited to avoid plagiarizing. \n",
    "\n",
    "One package which is often necessary for working with COS data is `calcos`, which runs the [CalCOS data pipeline](https://hst-docs.stsci.edu/cosdhb/chapter-3-cos-calibration/3-2-pipeline-processing-overview). However, this package will not, by default, be installed on your computer. We will install CalCOS, as well as all the packages you will need to run any of these COS Notebooks.\n",
    "\n",
    "Open your terminal app, likely `Terminal` or `iTerm` on a Mac or `Windows Terminal` or `Powershell` on Windows. We'll begin by adding the `conda-forge` channel to `conda`'s channel list. This enables `conda` to look in the right place to find all the packages we want to install.\n",
    "\n",
    "``` $ conda config --add channels conda-forge```"
   ]
  },
  {
   "cell_type": "markdown",
   "metadata": {},
   "source": [
    "Now we can create our new environment. We'll call it `cos_analysis_env`, and initialize it with `Python` version `3.10`.\n",
    "\n",
    "<!-- Substitute for working astroconda - This will revert to using astroconda once the astroconda software is updated  -->\n",
    "\n",
    "``` $ conda create -n cos_analysis_env python=3.10```\n",
    "\n",
    "Allow `conda` to install some necessary packages (when prompted, type `y` then enter/return). Then, `conda` will need a few minutes, depending on your internet speed to complete the installation. After this installation finishes, you can see all of your environments with:\n",
    "\n",
    "``` $ conda env list```\n",
    "\n",
    "Now, activate your new environment with:\n",
    "\n",
    "``` $ conda activate cos_analysis_env ```\n",
    "\n",
    "*Note* that you will need to activate your environment every time you open a new terminal or shell using `conda activate cos_analysis_env`. You can also do this automatically by appending `conda activate cos_analysis_env` to the end of your `.bashrc` or equivalent file. You must activate your desired `conda` environment *before* starting a Jupyter Notebook kernel in that terminal.\n",
    "\n",
    "Finally, install `CalCOS`, `COSTools`, `CRDS`, and some other packages we'll need using `pip`:\n",
    "\n",
    "``` $ pip install calcos costools crds notebook jupyterlab matplotlib astroquery```\n",
    "\n",
    "Note that this will also likely take a few minutes to install as well. "
   ]
  },
  {
   "cell_type": "markdown",
   "metadata": {},
   "source": [
    "### Testing our installation\n",
    "We can test our installation by importing some of these packages. From the command line, try running:\n",
    "\n",
    "``` $ python --version; python -c \"import numpy, calcos, costools, crds; print('Imports succesful')\"```\n",
    "\n",
    "This should return:\n",
    "\n",
    "```\n",
    "Python 3.10.4    # (or a similar version number)\n",
    "Imports successful\n",
    "```"
   ]
  },
  {
   "cell_type": "markdown",
   "metadata": {},
   "source": [
    "### Installing other packages\n",
    "We can add any other packages we need with this command:\n",
    "\n",
    "```$ pip install <first package name> <second package name> ... <last package name>```\n",
    "\n",
    "Now, go ahead and install the [`specutils` package](https://specutils.readthedocs.io/en/stable/), which is briefly discussed in the [ViewData.ipynb](https://github.com/spacetelescope/hst_notebooks/blob/main/notebooks/COS/ViewData/ViewData.ipynb) Notebook, using the following command:\n",
    "\n",
    "```$ pip install specutils```\n",
    "\n",
    "We'll finish our installations by using the `pip install` command to download [SciPy](https://scipy.org/) and [Pandas](https://pandas.pydata.org/):\n",
    "\n",
    "```pip install pandas scipy```"
   ]
  },
  {
   "cell_type": "markdown",
   "metadata": {},
   "source": [
    "<a id = tutS></a>\n",
    "# 2. Setting up the git repo of other COS tutorials (*optional for some Notebooks*)\n",
    "\n",
    "While most of the tutorial Notebooks can generally be downloaded and run independently, this is not true at present for **ViewData.ipynb**, which needs both the Scripts and ViewData directories installed side-by-side.\n",
    "For the best experience, we recommend cloning the entire repository of Notebooks.\n",
    "\n",
    "You almost certainly have the `git` command line tool installed. To test it, type `git --version` into the command line, which should respond with a version number. If you don't have Git installed, follow the instructions to install it [here](https://www.atlassian.com/git/tutorials/install-git).\n",
    "\n",
    "All of the tutorial Notebooks are hosted at this [GitHub repo](https://github.com/spacetelescope/hst_notebooks). \n",
    "\n",
    "Clicking on the green \"Code\" button on this GitHub page gives you several options for downloading the code. Enter the directory that will store the downloaded notebooks, then copy either the `https` or `ssh` text under the `Clone` heading and type into your command line: \n",
    "\n",
    "```$ git clone <the text you copied>``` without the <>.\n",
    "\n",
    "This will create a new directory that contains all of the tutorial notebooks you just cloned."
   ]
  },
  {
   "cell_type": "markdown",
   "metadata": {},
   "source": [
    "<a id = crdsS></a>\n",
    "# 3. Downloading up-to-date reference files (*recommended for running `CalCOS`*)\n",
    "\n",
    "**This step is suggested if you intend to process or re-process COS data using the [COS calibration pipeline: `CalCOS`](https://hst-docs.stsci.edu/cosdhb/chapter-3-cos-calibration).**\n",
    "\n",
    "### `CalCOS` and reference files\n",
    "The `CalCOS` pipeline processes science data obtained with the COS instrument using a set of reference files, such as:\n",
    "* **Bad pixel tables** to subtract off bad pixels\n",
    "* **Flat field files** to flat-field a spectrum *pixel-by-pixel*\n",
    "* **Time-dependent sensitivity (TDS) tables** to correct for [COS' long-term loss of sensitivity](https://www.stsci.edu/hst/instrumentation/cos/performance/sensitivity)\n",
    "* **And many more** - see [COS Data Handbook Section 3.4](https://hst-docs.stsci.edu/cosdhb/chapter-3-cos-calibration/3-4-descriptions-of-spectroscopic-calibration-steps)\n",
    "\n",
    "These reference files are regularly updated by the COS team to provide the best possible calibration. The current and prior files are all hosted by the [HST Calibration Reference Data System (CRDS)](https://hst-crds.stsci.edu). To get the most up-to-date COS reference files, you can use the `crds` command line tool which we installed in [Section 1](#setupEnvS) of this Notebook. \n",
    "\n",
    "**Because some of these files are quite large, it is *highly recommended* you create a cache on your computer of all the COS files, which you may then update as necessary. We'll explain how to set up that cache below.**\n",
    "\n",
    "<!-- Alternatives for downloading *just the reference files you need at that moment* are offered in the walkthrough Notebooks which pertain to running the pipeline, i.e. [\"Calcos.ipynb\"](https://github.com/spacetelescope/hst_notebooks/blob/main/notebooks/COS/Setup/Setup.ipynb). -->"
   ]
  },
  {
   "cell_type": "markdown",
   "metadata": {},
   "source": [
    "### Reference file **contexts**\n",
    "**First we must briefly explain \"contexts\":**\n",
    "The history of reference files is stored in **context files**, which list the most up-to-date reference files at their time of creation. \n",
    "* If you wish to calibrate your data with the newest files provided by the COS team, (*which is highly likely*) you should download and use the files indicated by the current COS instrument context file, called an `imap` file. To download the files listed in the current context, see [Section 3.1](#newcC).\n",
    "* However, there are circumstances in which you may wish to use an older context, such as when you are trying to recreate the exact steps taken by another researcher. For this, see [Section 3.2](#oldcC). \n",
    "* Finally, you may wish to tweak the individual reference files used, such that they don't correspond to any particular instrument context. This is discussed in our [notebook on running the `CalCOS` pipeline](https://github.com/spacetelescope/hst_notebooks/blob/main/notebooks/COS/CalCOS/CalCOS.ipynb)."
   ]
  },
  {
   "cell_type": "markdown",
   "metadata": {},
   "source": [
    "<a id = newcC></a>\n",
    "## 3.1. Downloading the most recent context\n",
    "\n",
    "First, we will check the CRDS website to determine what the current context is, as it changes regularly. In your browser, navigate to [the HST CRDS homepage](https://hst-crds.stsci.edu), and you will see a page as in Fig. 3.1:\n",
    "\n",
    "### Fig 3.1\n",
<<<<<<< HEAD
    "<img src=./figures/crds1.png width =\"900\" title=\"CRDS Homepage\" alt=\"The CRDS homepage. There is a dropdown which lists all Hubble instruments. The table at the bottom of the page lists historical contexts.\">\n",
=======
    "<center><img src=./figures/crds1.png width =\"900\" title=\"CRDS Homepage\" alt=\"The CRDS homepage. There is a dropdown which lists all Hubble instruments. The table at the bottom of the page lists historical contexts.\"> </center>\n",
>>>>>>> bf54b2d7
    "\n",
    "At the bottom of this page is a list of recent contexts, titled \"Context History\". Clicking the context listed with the Status \"Operational\" (circled in red in Fig 3.1) will take you to that context's page, as shown in Fig. 3.2:\n",
    "\n",
    "### Fig 3.2\n",
<<<<<<< HEAD
    "<img src=./figures/crds2.png width =\"900\" title=\"CRDS current 'Historical References' context page\" alt=\"The CRDS Historical References context page on the CRDS site. Each instrument is listed on the dropdown.\">\n",
    "\n",
    "### Fig 3.3\n",
    "<img src=./figures/crds3.png width =\"900\" title=\"Current COS context on the CRDS site\" alt=\"Showing the current COS context on the CRDS site. There is a large list of reference files, and the imap file labeled at the top of this list as hst_cos_0320.imap\">\n",
=======
    "<center><img src=./figures/crds2.png width =\"900\" title=\"CRDS current 'Historical References' context page\" alt=\"The CRDS Historical References context page on the CRDS site. Each instrument is listed on the dropdown.\"> </center>\n",
    "\n",
    "By clicking the \"cos\" tab, (circled in red), you will be open up the tab, showing a page similar to Fig. 3.3, where you can find the current COS instrument context file: `hst_cos_<context number>.imap`. This filename is circled in red in Fig. 3.3.\n",
    "\n",
    "### Fig 3.3\n",
    "<center><img src=./figures/crds3.png width =\"900\" title=\"Current COS context on the CRDS site\" alt=\"Showing the current COS context on the CRDS site. There is a large list of reference files, and the imap file labeled at the top of this list as hst_cos_0320.imap\"> </center>\n",
>>>>>>> bf54b2d7
    "\n",
    "Note down or copy the filename you just found."
   ]
  },
  {
   "cell_type": "markdown",
   "metadata": {},
   "source": [
    "### The CRDS Command line tool\n",
    "\n",
    "Now we can download all the files in this context. Remember to first activate the `conda` environment you created in [Section 1.2](#createenvS), or you may not have the necessary `crds` package installed.\n",
    "\n",
    "In the next cells, we will now set several environment variables: "
   ]
  },
  {
   "cell_type": "code",
   "execution_count": null,
   "metadata": {},
   "outputs": [],
   "source": [
    "# First we will import OS to set environment variables\n",
    "import os"
   ]
  },
  {
   "cell_type": "markdown",
   "metadata": {},
   "source": [
    "We determine where to save the files on your computer. As long as you are consistent, this can be wherever you like:"
   ]
  },
  {
   "cell_type": "code",
   "execution_count": null,
   "metadata": {},
   "outputs": [],
   "source": [
    "# Getting your home environment\n",
    "home_dir = os.environ[\"HOME\"]\n",
    "\n",
    "# Then we will set the CRDS_PATH environment_variable\n",
    "# Creating path to where the files are saved\n",
    "crds_path = os.path.join(home_dir, \"crds_cache\")\n",
    "# Setting the environment variable CRDS_PATH to our CRDS path\n",
    "os.environ[\"CRDS_PATH\"] = crds_path"
   ]
  },
  {
   "cell_type": "markdown",
   "metadata": {},
   "source": [
    "Here we are setting an environment variable to our CRDS server so we can access the files online:"
   ]
  },
  {
   "cell_type": "code",
   "execution_count": null,
   "metadata": {},
   "outputs": [],
   "source": [
    "# Set the CRDS_SERVER_URL environment_variable\n",
    "\n",
    "# URL for the STScI CRDS page\n",
    "crds_server_url = \"https://hst-crds.stsci.edu\"\n",
    "# Setting env variable to URL\n",
    "os.environ[\"CRDS_SERVER_URL\"] = crds_server_url"
   ]
  },
  {
   "cell_type": "markdown",
   "metadata": {},
   "source": [
    "Now we can run the initial command to sync all the files we might need. The ```<context number>``` is the last four digits of the `imap` filename, circled in red in Fig 3.3, without the <>. *This may take from a few minutes to several hours, depending on your internet connection*:"
   ]
  },
  {
   "cell_type": "markdown",
   "metadata": {},
   "source": [
    "`$ crds sync --contexts hst_cos_<context number>.imap --fetch-references`"
   ]
  },
  {
   "cell_type": "markdown",
   "metadata": {},
   "source": [
    "For running CalCOS, we recommend creating an environment variable pointing to this directory called `lref`."
   ]
  },
  {
   "cell_type": "code",
   "execution_count": null,
   "metadata": {},
   "outputs": [],
   "source": [
    "# Set the lref environment variable\n",
    "lref = os.path.join(crds_path, \"references/hst/cos\")\n",
    "os.environ[\"lref\"] = lref"
   ]
  },
  {
   "cell_type": "markdown",
   "metadata": {},
   "source": [
    "**Well done.** Your reference files are now all downloaded to the cache you set up, in subdirectories for the observatory and instrument they pertain to.\n",
    "To see the COS reference files you just downloaded:"
   ]
  },
  {
   "cell_type": "code",
   "execution_count": null,
   "metadata": {},
   "outputs": [],
   "source": [
    "!ls $lref"
   ]
  },
  {
   "cell_type": "markdown",
   "metadata": {},
   "source": [
    "<a id = oldcC></a>\n",
    "## 3.2. Downloading an older context\n",
    "\n",
    "**If you know the `imap` context you wish to download files from,** simply run the initial sync command with that context file:\n",
    "\n",
    "```$ crds sync --contexts hst_cos_<context number>.imap --fetch-references```\n",
    "\n",
    "**If you instead know the observatory-wide pipeline context, (called a `pmap` file,)** you can determine the relevant `imap` file by going to the [\"more history\"](https://hst-crds.stsci.edu/display_context_history/) or [\"all contexts\"](https://hst-crds.stsci.edu/display_all_contexts/) tabs of the CRDS website.\n",
    "\n",
    "These pages are accessible either via the links above, or the buttons boxed in blue in Fig. 3.1. Clicking on the `pmap` filename and then on the cos tab will show you the cos `imap` filename as in Fig. 3.3. You can then run the above `crds sync` command with this `imap` file as your context.\n",
    "\n",
    "**Finally, if you instead have a FITS file of processed COS data whose context you would like to match,** simply open its FITS header to find the `CRDS_CTX` keyword. \n",
    "The value for this keyword should be a `pmap` file, which you can search for as in the above case. Then run the above `crds sync` command with this `imap` file as your context.\n",
    "\n",
    "Again, we recommend creating an environment variable pointing to this directory called `lref`:"
   ]
  },
  {
   "cell_type": "code",
   "execution_count": null,
   "metadata": {},
   "outputs": [],
   "source": [
    "# Set the lref environment variable\n",
    "lref = os.path.join(crds_path, \"references/hst/cos\")\n",
    "os.environ[\"lref\"] = lref"
   ]
  },
  {
   "cell_type": "markdown",
   "metadata": {},
   "source": [
    "## Congratulations! You finished this Notebook!\n",
    "### There are more COS data walkthrough Notebooks on different topics. You can find them [here](https://github.com/spacetelescope/hst_notebooks/tree/main/notebooks/COS)."
   ]
  },
  {
   "cell_type": "markdown",
   "metadata": {},
   "source": [
    "\n",
    "---\n",
    "## About this Notebook\n",
    "**Author:** Nat Kerman <nkerman@stsci.edu>\n",
    "\n",
    "**Updated On:** 2023-03-23\n",
    "\n",
    "\n",
    "> *This tutorial was generated to be in compliance with the [STScI style guides](https://github.com/spacetelescope/style-guides) and would like to cite the [Jupyter guide](https://github.com/spacetelescope/style-guides/blob/master/templates/example_notebook.ipynb) in particular.*\n",
    "\n",
    "[Top of Page](#topS)\n",
    "<img style=\"float: right;\" src=\"https://raw.githubusercontent.com/spacetelescope/notebooks/master/assets/stsci_pri_combo_mark_horizonal_white_bkgd.png\" alt=\"Space Telescope Logo\" width=\"200px\"/> \n",
    "\n"
   ]
  }
 ],
 "metadata": {
  "kernelspec": {
   "display_name": "Python 3 (ipykernel)",
   "language": "python",
   "name": "python3"
  },
  "language_info": {
   "codemirror_mode": {
    "name": "ipython",
    "version": 3
   },
   "file_extension": ".py",
   "mimetype": "text/x-python",
   "name": "python",
   "nbconvert_exporter": "python",
   "pygments_lexer": "ipython3",
   "version": "3.10.9"
  }
 },
 "nbformat": 4,
 "nbformat_minor": 4
}<|MERGE_RESOLUTION|>--- conflicted
+++ resolved
@@ -230,28 +230,15 @@
     "First, we will check the CRDS website to determine what the current context is, as it changes regularly. In your browser, navigate to [the HST CRDS homepage](https://hst-crds.stsci.edu), and you will see a page as in Fig. 3.1:\n",
     "\n",
     "### Fig 3.1\n",
-<<<<<<< HEAD
     "<img src=./figures/crds1.png width =\"900\" title=\"CRDS Homepage\" alt=\"The CRDS homepage. There is a dropdown which lists all Hubble instruments. The table at the bottom of the page lists historical contexts.\">\n",
-=======
-    "<center><img src=./figures/crds1.png width =\"900\" title=\"CRDS Homepage\" alt=\"The CRDS homepage. There is a dropdown which lists all Hubble instruments. The table at the bottom of the page lists historical contexts.\"> </center>\n",
->>>>>>> bf54b2d7
     "\n",
     "At the bottom of this page is a list of recent contexts, titled \"Context History\". Clicking the context listed with the Status \"Operational\" (circled in red in Fig 3.1) will take you to that context's page, as shown in Fig. 3.2:\n",
     "\n",
     "### Fig 3.2\n",
-<<<<<<< HEAD
     "<img src=./figures/crds2.png width =\"900\" title=\"CRDS current 'Historical References' context page\" alt=\"The CRDS Historical References context page on the CRDS site. Each instrument is listed on the dropdown.\">\n",
     "\n",
     "### Fig 3.3\n",
     "<img src=./figures/crds3.png width =\"900\" title=\"Current COS context on the CRDS site\" alt=\"Showing the current COS context on the CRDS site. There is a large list of reference files, and the imap file labeled at the top of this list as hst_cos_0320.imap\">\n",
-=======
-    "<center><img src=./figures/crds2.png width =\"900\" title=\"CRDS current 'Historical References' context page\" alt=\"The CRDS Historical References context page on the CRDS site. Each instrument is listed on the dropdown.\"> </center>\n",
-    "\n",
-    "By clicking the \"cos\" tab, (circled in red), you will be open up the tab, showing a page similar to Fig. 3.3, where you can find the current COS instrument context file: `hst_cos_<context number>.imap`. This filename is circled in red in Fig. 3.3.\n",
-    "\n",
-    "### Fig 3.3\n",
-    "<center><img src=./figures/crds3.png width =\"900\" title=\"Current COS context on the CRDS site\" alt=\"Showing the current COS context on the CRDS site. There is a large list of reference files, and the imap file labeled at the top of this list as hst_cos_0320.imap\"> </center>\n",
->>>>>>> bf54b2d7
     "\n",
     "Note down or copy the filename you just found."
    ]

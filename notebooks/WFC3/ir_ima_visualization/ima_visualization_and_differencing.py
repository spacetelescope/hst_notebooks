import os
import numpy as np
from astropy.io import fits
import matplotlib.pyplot as plt
from ginga.util.zscale import zscale
import matplotlib.patheffects as path_effects


def read_wfc3(filename):
    '''
    Read a full-frame IR image and return the datacube plus integration times for each read.
    Requires the path to a RAW full-frame IR image fits file (filename).

    Parameters
    ----------
    filename : str
        Path to a RAW full-frame IR image fits file.

    Returns
    -------
    cube : array-like
        1024x1024xNSAMP datacube of the IR image in ascending time order, 
        where NSAMP is the number of samples taken.
  
    integ_time : array-like
        Integration times associated with the datacube in ascending order.    
    '''
    with fits.open(filename) as f:
        hdr = f[0].header
        NSAMP = hdr['NSAMP']
        hdr1 = f[1].header
        cube = np.zeros((hdr1['NAXIS1'], hdr1['NAXIS2'], NSAMP), dtype=float)
        integ_time = np.zeros(shape=NSAMP)

        for i in range(1, NSAMP+1):
            cube[:, :, i-1] = f[('SCI', i)].data
            integ_time[i-1] = f[('TIME', i)].header['PIXVALUE']

        cube = cube[:, :, ::-1]
        integ_time = integ_time[::-1]
    return cube, integ_time


def compute_diff_imas(cube, integ_time, diff_method):
    '''
    Compute the difference in signal between reads of a WFC3 IR IMA file.
    
    Parameters
    ----------
    cube : array-like
       1024x1024xNSAMP datacube of the IR image in ascending time order, 
       where NSAMP is the number of samples taken.

    integ_time : array-like
       Integration times associated with the datacube in ascending order.

    diff_method: str
       The method of finding the difference between reads. 
       Either "instantaneous" or "cumulative".
           
    Returns
    --------
    diff : array-like
        1024x1024x(NSAMP-1) datacube of the differebce between IR IMA reads in ascending time order, 
        where NSAMP is the number of samples taken.
    '''
    if diff_method == 'instantaneous':
        ima_j = cube[:, :, 1:]
        ima_j_1 = cube[:, :, 0:-1]
        t_0 = integ_time[0]
        t_j = integ_time[1:]
        t_j_1 = integ_time[0:-1]
        
        diff = ((ima_j*(t_j-t_0))-(ima_j_1*(t_j_1-t_0)))/(t_j-t_j_1)
        
    elif diff_method == 'cumulative':
        diff = cube[:, :, 0:-1] - cube[:, :, 1:]
        
    else: # if an incorrect method is chosen raise an error
        raise ValueError(f"{diff_method} is an invalid method. The allowed methods are 'instantaneous' and 'cumulative'.")

    return diff


def get_median_fullframe_lhs_rhs(cube, lhs_region, rhs_region):
    '''
    Compute the median in the full-frame image, the user-defined left side region, and the user-defined right side region. 

    Parameters
    ----------
    cube : array-like
       1024x1024xNSAMP datacube of the IR image in ascending time order, 
       where NSAMP is the number of samples taken.

    lhs_region:  dict
       The four corners (x0, x1, y0, y1) of the left hand region.

    rhs_region : dict
       The four corners (x0, x1, y0, y1) of the right hand region.
           
    Returns
    -------
    median_full_frame : array of floats
        The median signal of the full frame of each read, clipped by 5 pixels around the border to exclude any bad pixel regions.
        
    median_lhs : array of floats
        The median signal of the left side of each read.
        
    median_rhs : array of floats
        The median signal of the right side of each read. 
    '''
    median_full_frame = np.nanmedian(cube[5:-5, 5:-5, :], 
                                     axis=(0, 1))
    median_lhs = np.nanmedian(cube[lhs_region['y0']:lhs_region['y1'],
                              lhs_region['x0']:lhs_region['x1'], :], 
                              axis=(0, 1))
    median_rhs = np.nanmedian(cube[rhs_region['y0']:rhs_region['y1'],
                              rhs_region['x0']:rhs_region['x1'], :], 
                              axis=(0, 1))
    
    return median_full_frame, median_lhs, median_rhs


def get_std_fullframe_lhs_rhs(cube, lhs_region, rhs_region):
    '''
    Compute the standard deviation of the signal in the full-frame image, the user-defined left side region, 
    and the user-defined right side region. 

    Parameters
    ----------
    cube : array-like
       1024x1024xNSAMP datacube of the IR image in ascending time order, 
       where NSAMP is the number of samples taken.

    lhs_region:  dict
       The four corners (x0, x1, y0, y1) of the left hand region.

    rhs_region : dict
       The four corners (x0, x1, y0, y1) of the right hand region.


    Returns
    -------
    standard_dev_fullframe : array of floats
        The standard deviation of the signal of the full frame of each read, clipped by 5 pixels around the border to exclude any bad pixel regions.
        
    standard_dev_lhs : array of floats
        The standard deviation of the signal of the left side of each read.
        
    standard_dev_rhs : array of floats
        The standard deviation of the signal of the right side of each read. 
    '''
    standard_dev_fullframe = np.nanstd(cube[5:-5, 5:-5, :], 
                                       axis=(0, 1))
    standard_dev_lhs = np.nanstd(cube[lhs_region['y0']:lhs_region['y1'],
                                 lhs_region['x0']:lhs_region['x1'], :], 
                                 axis=(0, 1))
    standard_dev_rhs = np.nanstd(cube[rhs_region['y0']:rhs_region['y1'],
                                 rhs_region['x0']:rhs_region['x1'], :], 
                                 axis=(0, 1))

    return standard_dev_fullframe, standard_dev_lhs, standard_dev_rhs
    

def plot_ramp(ima, integ_time, median_diff_fullframe, median_diff_lhs, median_diff_rhs):
    '''
    Plots the signal accumulation ramp of an IMA image. Each point is the median signal (in e-/s) of 
        the difference between subsequent reads. The median signal difference is plotted for the full 
        frame image, and the left and right sides. 
    
    Parameters
    -----------
    ima: str
        Name of the IMA file.

    integ_time : array-like
        Integration times associated with the datacube in ascending order.

    median_diff_full_frame: array-like
        The median difference in signal between each full-frame read.

    median_diff_lhs: array-like
        The median difference in signal between the left side of each read.

    median_diff_rhs: array-like
        The median difference in signal between the right side of each read.
    '''
    plt.plot(integ_time[2:], median_diff_fullframe[1:], 's', markersize=25, 
             label='Full Frame',  color='black')
    plt.plot(integ_time[2:], median_diff_lhs[1:], '<', markersize=20, 
             label='LHS', color='orange')
    plt.plot(integ_time[2:], median_diff_rhs[1:], '>', markersize=20, 
             label='RHS', color='green')
    ax = plt.gca()
    for spine in ['top', 'bottom', 'left', 'right']: 
        ax.spines[spine].set_visible(False)
    plt.grid()
    plt.xlabel('SAMPTIME [s]')
    plt.ylabel(r'$\mu$ [e-/s]')
    plt.legend(loc=0)
    plt.title(ima)


def panel_plot(cube, integ_time, median_diff_full_frame, median_diff_lhs, median_diff_rhs,
               standard_dev_fullframe, standard_dev_lhs, standard_dev_rhs, diff_method):
    '''
    Plot the difference between individual reads of an IMA image file in a
    panel plot up to 4x4 in size (i.e. SCI[16]-SCI[15], SCI[15]-SCI[14], SCI[14]-SCI[15], etc.).
    
    Parameters
    ----------
    cube : array-like
       1024x1024xNSAMP datacube of the IR image in ascending time order, 
       where NSAMP is the number of samples taken.
       
    integ_time : array-like
        Integration times associated with the datacube in ascending order.

    median_diff_full_frame: array-like
        The median difference in signal between each full-frame read.

    median_diff_lhs: array-like
        The median difference in signal between the left side of each read.

    median_diff_rhs: array-like
        The median difference in signal between the right side of each read.
     
    standard_dev_fullframe : array of floats
        The standard deviation of the signal of the full frame of each read.
        
    standard_dev_lhs : array of floats
        The standard deviation of the signal of the left side of each read.
        
    standard_dev_rhs : array of floats
        The standard deviation of the signal of the right side of each read. 
        
    diff_method: str
        The method of finding the difference between reads. 
        Either "instantaneous" or "cumulative".
    
    Returns:
    --------
    
    fig: figure object
        Panel plot with subplots showing the difference between subsequent IMA reads. 
        Above each panel, we print the median difference mu in the count rate over the entire image. 
        Below each panel, we list the IMSET difference, along with the time interval between the two IMSETs.
        The statistics in orange (on the left and right side of each panel) give the median rate and 
        standard deviation of each side of the image, respectively. The value in green 'delta' is the 
        difference between the left and right side of the image. 
        The value in white "Ratio" gives the ratio of the median difference in orange 
        for the left versus the right side. 
    '''
    xlabel_list = ["SCI[16-15]", "SCI[15-14]", "SCI[14-13]", "SCI[13-12]", "SCI[12-11]",
                   "SCI[11-10]", "SCI[10-9]", "SCI[9-8]", "SCI[8-7]", "SCI[[7-6]]", "SCI[6-5]",
                   "SCI[5-4]", "SCI[4-3]", "SCI[3-2]", "SCI[2-1]"]
    
    fig, axarr = plt.subplots(4, 4)
    fig.set_size_inches(40, 40)
    fig.set_dpi(40)
    itime = integ_time[0:-1] - integ_time[1:]
    
    diff = compute_diff_imas(cube, integ_time, diff_method=diff_method)

    for i, ax in enumerate(axarr.reshape(-1)):
        if i < cube.shape[-1]-2:
            i += 1
            
            diff_i = diff[:, :, i]
            vmin, vmax = zscale(diff_i)
            im = ax.imshow(np.abs(diff_i), cmap='Greys_r', origin='lower',
                           vmin=vmin, vmax=vmax)
            title = fr'$\mu = ${median_diff_full_frame[i]:.2f}±{standard_dev_fullframe[i]:.2f} e-/s'
            ax.set_title(title, fontsize=30)
            text_lhs=f'{median_diff_lhs[i]:.3f}\n±\n{standard_dev_lhs[i]:.3f}'
            text = ax.text(50, 500, text_lhs, color='Orange', fontsize=30)
            text.set_path_effects([path_effects.Stroke(linewidth=15, foreground='black'),
                                   path_effects.Normal()])
            text_rhs=f'{median_diff_rhs[i]:.3f}\n±\n{standard_dev_rhs[i]:.3f}'
            text = ax.text(700, 500, text_rhs, color='Orange', fontsize=30)
            text.set_path_effects([path_effects.Stroke(linewidth=15, foreground='black'),
                                   path_effects.Normal()])
            text_ratio=f'Ratio = {median_diff_lhs[i]/median_diff_rhs[i]:.2f}'
            text = ax.text(200, 900, text_ratio, color='White', fontsize=30)
            text.set_path_effects([path_effects.Stroke(linewidth=15, foreground='black'),
                                   path_effects.Normal()])
            text_delta=fr'$\Delta = ${median_diff_lhs[i]-median_diff_rhs[i]:.2f}'
            text = ax.text(300, 300, text_delta, color='#32CD32', fontsize=30)
            text.set_path_effects([path_effects.Stroke(linewidth=15, foreground='black'),
                                   path_effects.Normal()])
          
            cbar = plt.colorbar(im, ax = ax)
            cbar.ax.tick_params(labelsize = 20)
            
            ax.set_yticklabels([])
            ax.set_xticklabels([])
            ax.set_xlabel(fr'{xlabel_list[i]}, $\Delta t = ${np.abs(itime[i]):.2f} sec', fontsize = 30)

        else:
            ax.set_axis_off()
    
    return fig
    
    
def plot_ima_subplots(ima_filename, vmin, vmax):
    '''
    Build a simple panel plot of individual IMA reads.
    
    Parameters
    ----------
    ima_filename : str
        Path to a RAW full-frame IR image fits file.
        
    vmin: float
        Minimum magnitude for scaling the data range that the colormap covers.
    
    vmax: float
        Maximum magnitude for scaling the data range that the colormap covers.      
    '''
    path, filename = os.path.split(ima_filename)

    cube, integ_time = read_wfc3(ima_filename)

    fig_panel1, axarr = plt.subplots(4, 4)
    fig_panel1.set_size_inches(40, 40)
    fig_panel1.set_dpi(40)
    plt.rcParams.update({'font.size': 40})
    read_title = np.arange(16, 0, -1)
    for i, ax in enumerate(axarr.reshape(-1)):

        im = ax.imshow(cube[:, :, i], cmap='Greys_r', origin='lower', vmin=vmin , vmax=vmax) 

        cbar = plt.colorbar(im, ax=ax)
        cbar.ax.tick_params(labelsize=20)
        ax.set_title(f'SCI, {read_title[i]}', fontsize=40)
        ax.set_yticklabels([])
        ax.set_xticklabels([])

    _ = fig_panel1.suptitle(filename, fontsize=40)
    plt.subplots_adjust(bottom=0.3, right=0.9, top=0.95)


def plot_ramp_subplots(ima_files, difference_method, ylims, exclude_sources, lhs_region, rhs_region):
    '''
    Build a simple figure with subplots of IMA accumulation ramps. 
    
    Parameters
    ----------
    ima_files : list of str
        Paths to RAW full-frame IR image fits files.
        
    difference_method: str
       The method of finding the difference between reads. 
       Either "instantaneous" or "cumulative".
       
    ylims: list of floats
        Two floats, the first detailing the lower y-axis limit, and the second giving the 
        upper y-axis limit.
        
    exclude_sources: bool
        Set to True to exclude any sources (such as stars) and isolate the background counts. 
        
    lhs_region:  dict
       The four corners (x0, x1, y0, y1) of the left hand region.

    rhs_region : dict
       The four corners (x0, x1, y0, y1) of the right hand region.
    '''
    fig = plt.figure(figsize = (50, 20))
    fig
    rows = 1
    columns = 2

    subplot_titles = ['scattered', 'nominal']

    for i, ima in enumerate(ima_files):

        path, filename = os.path.split(ima)
        cube, integ_time = read_wfc3(ima)
        
        if exclude_sources is True:
            cube[np.abs(cube) > 3] = np.nan

        diff_cube = compute_diff_imas(cube, integ_time, diff_method=difference_method)
        median_diff_fullframe, median_diff_lhs, median_diff_rhs =\
        get_median_fullframe_lhs_rhs(diff_cube, lhs_region=lhs_region, rhs_region=rhs_region)

        ax = fig.add_subplot(rows, columns, i+1)
        plot_ramp(ima, integ_time, median_diff_fullframe, median_diff_lhs, median_diff_rhs)
        ax.set_ylim(ylims[0], ylims[1])

        ax.tick_params(axis="x", labelsize=30) 
        ax.tick_params(axis="y", labelsize=30) 

        _ = ax.set_title(f'{filename}, {subplot_titles[i]}', fontsize=50)
        
        
def plot_ima_difference_subplots(ima_filename, difference_method, lhs_region, rhs_region):
    '''
    Build a complex panel plot of the difference between individual IMA reads.
    The median difference mu in the count rate over the entire image is printed above each panel. Below each panel, 
    The IMSET difference, along with the time interval between the two IMSETs, is printed below.
    The statistics in orange (on the left and right side of each panel) give the median rate and 
    standard deviation of each side of the image, respectively. The value in green 'delta' is the 
    difference between the left and right side of the image. The value in white "Ratio" gives the 
    ratio of the median difference in orange for the left versus the right side. 
    
    Parameters
    ----------
    ima_filename : str
        Path to a RAW full-frame IR image fits file.
        
    difference_method: str
       The method of finding the difference between reads. 
       Either "instantaneous" or "cumulative".    
       
    lhs_region:  dict
       The four corners (x0, x1, y0, y1) of the left hand region.

    rhs_region : dict
       The four corners (x0, x1, y0, y1) of the right hand region.
       
    '''

    path, filename = os.path.split(ima_filename)

    cube, integ_time = read_wfc3(ima_filename)

    median_fullframe, median_lhs, median_rhs = get_median_fullframe_lhs_rhs(cube, 
                                                                            lhs_region=lhs_region,
                                                                            rhs_region=rhs_region)

    diff_cube = compute_diff_imas(cube, integ_time, diff_method=difference_method)

    median_diff_fullframe, median_diff_lhs, median_diff_rhs =\
    get_median_fullframe_lhs_rhs(diff_cube, lhs_region=lhs_region, rhs_region=rhs_region)
    
    standard_dev_fullframe, standard_dev_lhs, standard_dev_rhs =\
    get_std_fullframe_lhs_rhs(diff_cube, lhs_region=lhs_region, rhs_region=rhs_region)

<<<<<<< HEAD
    fig_0 = panel_plot(cube, integ_time, median_diff_fullframe, median_diff_lhs,
                       median_diff_rhs, standard_dev_fullframe, standard_dev_lhs, 
                       standard_dev_rhs, diff_method=difference_method)
    
    _ = fig_0.suptitle(filename, fontsize=40)
    plt.subplots_adjust(bottom=0.25, right=0.9, top=0.95)
=======
    fig_0 = panel_plot(cube, integ_time, median_diff_fullframe, median_diff_lhs, median_diff_rhs, standard_dev_fullframe, standard_dev_lhs, standard_dev_rhs, diff_method = difference_method)
    _=fig_0.suptitle(filename, fontsize = 40)
    plt.subplots_adjust(bottom = 0.25, right = 0.9, top = 0.95)

>>>>>>> ce3b1d0f
<|MERGE_RESOLUTION|>--- conflicted
+++ resolved
@@ -438,16 +438,9 @@
     standard_dev_fullframe, standard_dev_lhs, standard_dev_rhs =\
     get_std_fullframe_lhs_rhs(diff_cube, lhs_region=lhs_region, rhs_region=rhs_region)
 
-<<<<<<< HEAD
     fig_0 = panel_plot(cube, integ_time, median_diff_fullframe, median_diff_lhs,
                        median_diff_rhs, standard_dev_fullframe, standard_dev_lhs, 
                        standard_dev_rhs, diff_method=difference_method)
     
     _ = fig_0.suptitle(filename, fontsize=40)
-    plt.subplots_adjust(bottom=0.25, right=0.9, top=0.95)
-=======
-    fig_0 = panel_plot(cube, integ_time, median_diff_fullframe, median_diff_lhs, median_diff_rhs, standard_dev_fullframe, standard_dev_lhs, standard_dev_rhs, diff_method = difference_method)
-    _=fig_0.suptitle(filename, fontsize = 40)
-    plt.subplots_adjust(bottom = 0.25, right = 0.9, top = 0.95)
-
->>>>>>> ce3b1d0f
+    plt.subplots_adjust(bottom=0.25, right=0.9, top=0.95)
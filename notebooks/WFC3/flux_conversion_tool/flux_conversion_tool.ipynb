{
 "cells": [
  {
   "cell_type": "markdown",
   "id": "6077aec5",
   "metadata": {},
   "source": [
    "<a id=\"title\"></a>\n",
    "# Flux Unit Conversions with synphot and stsynphot\n",
    "***\n",
    "## Learning Goals\n",
    "By the end of this tutorial, you will:\n",
    "\n",
    "- Perform conversions between various systems of flux and magnitude using the `synphot` and `stsynphot` packages.\n",
    "- Extrapolate an output flux at a different wavelength than the input flux, by using a spectrum defined using the same packages.\n",
    "- Provide a framework to adapt a more personalized and streamlined conversion process, if desired.\n",
    "\n",
    "## Table of Contents\n",
    "[Introduction](#intro) <br>\n",
    "[1. Imports](#imports) <br>\n",
    "[2. Input and output setup](#input) <br>\n",
    "- [2.1 Units](#unit) <br>\n",
    "- [2.2 Bandpasses](#band) <br>\n",
    "- [2.3 Choosing a spectrum](#spec) <br>\n",
    "- [2.4 User settings](#user) <br>\n",
    "\n",
    "[3. Set up the conversion](#setting) <br>\n",
    "[4. Perform the conversion and create a plot](#perform) <br>\n",
    "[5. Examples](#ex) <br>\n",
    "- [5.1 Flux in Jy to AB mag with a flat spectrum in $F_\\nu$](#ex1) <br>\n",
    "- [5.2 Flux in flam to Flux in flam along a blackbody](#ex2) <br>\n",
    "- [5.3 Flux in fnu to flux in photnu, any spectrum (same wavelength)](#ex3) <br>\n",
    "- [5.4 mag to mag from an HST bandpass to a Johnson bandpass, flat spectrum in $F_\\lambda$](#ex4) <br>\n",
    "\n",
    "[6. Conclusions](#conclusion) <br>\n",
    "[Additional Resources](#resources) <br>\n",
    "[About the Notebook](#about) <br>\n",
    "[Citations](#cite) <br>"
   ]
  },
  {
   "cell_type": "markdown",
   "id": "53a3fa89",
   "metadata": {},
   "source": [
    "<a id=\"intro\"></a>\n",
    "## Introduction\n",
    "This notebook is based on the prior \"HST Photometric Conversion Tool\" that returns unit conversions between various flux units and magnitude systems. It is not intended to replace more detailed functionality such as that provided by the [Exposure Time Calculator](https://etc.stsci.edu/) (ETC). Rather, it is intended to provide a simple, quick result for flux unit conversions.\n",
    "\n",
    "`stsynphot` requires access to data distributed by the [Calibration Data Reference System](https://hst-crds.stsci.edu/) (CRDS) in order to operate. Both packages look for an environment variable called `PYSYN_CDBS` to find the directory containing these data.\n",
    "\n",
    "Users can obtain these data files from the CDRS. Information on how to obtain the most up-to-date reference files (and what they contain) can be found [here](https://www.stsci.edu/hst/instrumentation/reference-data-for-calibration-and-tools/synphot-throughput-tables). An example of how to download these files using `curl` and set up this environment variable is presented in the imports section below.\n",
    "\n",
    "For detailed instructions on how to install and set up these packages, see the [synphot](https://synphot.readthedocs.io/en/latest/#installation-and-setup) and [stsynphot](https://stsynphot.readthedocs.io/en/latest/#installation-and-setup) documentation."
   ]
  },
  {
   "cell_type": "markdown",
   "id": "746e504f",
   "metadata": {},
   "source": [
    "<a id=\"imports\"></a>\n",
    "## 1. Imports\n",
    "\n",
    "This notebook assumes you have created the virtual environment in [WFC3 Library's](https://github.com/spacetelescope/WFC3Library) installation instructions.\n",
    "\n",
    "We import:\n",
    "- *os* for setting environment variables\n",
    "\n",
    "- *numpy* for handling array functions\n",
    "- *matplotlib.pyplot* for plotting data\n",
    "\n",
    "- *synphot* and *stsynphot* for evaluating synthetic photometry\n",
    "- *astropy.units* and *synphot.units* for handling units\n",
    "\n",
    "Additionally, we will need to set the `PYSYN_CDBS` environment variable *before* importing stsynphot. We will also create a Vega spectrum using synphot's inbuilt `from_vega()` method, as the latter package will supercede this method's functionality and require a downloaded copy of the latest Vega spectrum to be provided."
   ]
  },
  {
   "cell_type": "code",
   "execution_count": null,
   "id": "7f440831",
   "metadata": {},
   "outputs": [],
   "source": [
    "%matplotlib notebook\n",
    "\n",
    "import os\n",
    "\n",
    "import numpy as np\n",
    "import matplotlib.pyplot as plt\n",
    "\n",
    "import synphot as syn\n",
    "from synphot import SourceSpectrum, Observation\n",
    "from synphot.models import BlackBody1D, PowerLawFlux1D\n",
    "from synphot.units import convert_flux\n",
    "\n",
    "from astropy import units as u\n",
    "from synphot import units as su\n",
    "\n",
    "vegaspec = SourceSpectrum.from_vega() "
   ]
  },
  {
   "cell_type": "markdown",
   "id": "03e60162",
   "metadata": {},
   "source": [
    "This section obtains the WFC3 throughput component tables for use with `synphot`. If reference files need to be downloaded, please uncomment and execute the code block below."
   ]
  },
  {
   "cell_type": "code",
   "execution_count": null,
   "id": "528e42d3",
   "metadata": {},
   "outputs": [],
   "source": [
    "# cmd_input = 'curl -O https://archive.stsci.edu/hlsps/reference-atlases/hlsp_reference-atlases_hst_multi_everything_multi_v11_sed.tar'\n",
    "# os.system(cmd_input)"
   ]
  },
  {
   "cell_type": "markdown",
   "id": "a60c88ec",
   "metadata": {},
   "source": [
    "Once the downloaded is complete, unzip the file and set the environment variable `PYSYN_CDBS` to the path of the reference files. To do so, uncomment and execute the relevant line from the code block below. "
   ]
  },
  {
   "cell_type": "code",
   "execution_count": null,
   "id": "f80d0021",
   "metadata": {},
   "outputs": [],
   "source": [
    "# os.environ['PYSYN_CDBS'] = '/path/to/my/reference/files/'"
   ]
  },
  {
   "cell_type": "markdown",
   "id": "c4bbc869",
   "metadata": {},
   "source": [
    "Now, after having set up `PYSYN_CDBS`, we import stsynphot."
   ]
  },
  {
   "cell_type": "code",
   "execution_count": null,
   "id": "5e4bba39",
   "metadata": {},
   "outputs": [],
   "source": [
    "import stsynphot as stsyn\n",
    "from stsynphot import band"
   ]
  },
  {
   "cell_type": "markdown",
   "id": "9ddf5c75",
   "metadata": {},
   "source": [
    "<a id=\"input\"></a>\n",
    "## 2. Input and output setup\n",
    "\n",
    "<a id=\"unit\"></a>\n",
    "### 2.1 Units\n",
    "\n",
    "The conversion framework below will accept any `astropy` or `synphot` unit with dimensions of spectral flux density ($F_\\lambda$ or $F_\\nu$) or photon flux density. Flux units with any of the following dimensions will be supported by the tool:\n",
    "- [power] [area] [wavelength]$^{-1}$\n",
    "- [power] [area] [frequency]$^{-1}$\n",
    "- photons [area] [wavelength]$^{-1}$\n",
    "- photons [area] [frequency]$^{-1}$\n",
    "\n",
    "Alternatively, a magnitude system may be specified as the unit for the input or the output in the same way that a flux density would be. The tables below lists flux units which are defined by name in `astropy` and `synphot`, and the magnitude systems supported by the tool.\n",
    "\n",
    "| Unit | Definition | astropy/synphot attribute |\n",
    "|:---|:---:|:---\n",
    "| Jansky | $$10^{-26} \\text{ W} \\text{ m}^{-2} \\text{ Hz}^{-1}$$ | `astropy.units.Jy` |\n",
    "| fnu | $$\\text{erg} \\text{ s}^{-1} \\text{ cm}^{-2} \\text{ Hz}^{-1}$$ | `synphot.units.FNU` |\n",
    "| flam | $$\\text{erg} \\text{ s}^{-1} \\text{ cm}^{-2} \\text{ Å}^{-1}$$ |`synphot.units.FLAM` |\n",
    "| photnu | $$\\text{photons} \\text{ s}^{-1} \\text{ cm}^{-2} \\text{ Hz}^{-1}$$ | `synphot.units.PHOTNU` |\n",
    "| photlam | $$\\text{photons} \\text{ s}^{-1} \\text{ cm}^{-2} \\text{ Å}^{-1}$$ | `synphot.units.PHOTLAM` |\n",
    "\n",
    "| Mag System | astropy/synphot attribute |\n",
    "|:---|:---|\n",
    "| ABmag | `astropy.units.ABmag` |\n",
    "| STmag | `astropy.units.STmag` |\n",
    "| vegamag | `synphot.units.VEGAMAG` |\n",
    "\n",
    "For more information on accepted units in `synphot`, refer to the documentation [here](https://synphot.readthedocs.io/en/latest/synphot/units.html). \n",
    "\n",
    "<a id=\"band\"></a>\n",
    "### 2.2 Bandpasses\n",
    "\n",
    "When selecting a magnitude as an input or output, the tool will need a bandpass to be defined, which is done with a string of [observation mode](https://stsynphot.readthedocs.io/en/latest/stsynphot/obsmode.html#), or obsmode, keywords. The pivot wavelength for that bandpass will then serve as the characteristic wavelength to be used for the conversion.\n",
    "\n",
    "For HST bandpasses, `stsynphot` accounts for the telescope's optics by combining throughput information along the entire optical path. As an example, `'wfc3, uvis2, f475w, mjd#59367'` tells `stsynphot` to retrieve the latest throughput tables for the UVIS2 detector on WFC3, through the F475W filter for the Modified Julian Date 59367 (June 1, 2021). The option to specify a Julian date is provided for instruments which show changes in sensitivity over time. If no date is specified, `stsynphot` will use the reference epoch for each instrument as default.\n",
    "\n",
    "As the required and optional obsmode keywords vary from instrument to instrument, it would be impractical to list the available options here in their entirety. Please refer to the [full list](https://stsynphot.readthedocs.io/en/latest/stsynphot/appendixb.html#stsynphot-appendixb) of available obsmode keywords for details on how to specify HST bandpasses.\n",
    "\n",
    "For non-HST filter systems, the only required keywords are the filter system's name and that of the desired filter within that system (e.g. `'johnson, v'`). A list of the non-HST filter systems accepted by `stsynphot` is given here:\n",
    "\n",
    "| System    | Bands               |\n",
    "|:----------|:--------------------|\n",
    "| cousins   | r, i                |\n",
    "| galex     | nuv, fuv            |\n",
    "| johnson   | u, b, v, r, i, j, k |\n",
    "| landolt   | u, b, v, r, i       |\n",
    "| sdss      | u, g, r, i, z,      |\n",
    "| stromgren | u, v, b, y          |\n",
    "\n",
    "<a id=\"spec\"></a>\n",
    "### 2.3 Choosing a spectrum\n",
    "\n",
    "You'll also need to define a spectrum, which the tool will use to extrapolate your input flux to an output at a different wavelength.\n",
    "\n",
    "The embedded code below shows how to generate or load various useful spectra. You can simply copy one of them into the cell below and modify as appropriate, or create your own. For more information, see the [Source Spectrum documentation](https://synphot.readthedocs.io/en/latest/synphot/spectrum.html#).\n",
    "\n",
    "Some notes:\n",
    "- For evaluation and plotting, these models default to outputting flux in photlam, however, the output unit may be specified with the `flux_unit` keyword argument.\n",
    "\n",
    "- `synphot.models.BlackBody1D` outputs a function according to Planck's law, which means that the output unit carries an implicit \"per unit solid angle,\" in steradians. For a normalized blackbody, you can use `BlackBodyNorm1D`, whose output is normalized to a 1 solar radius star at a distance of 1 kpc, or multiply your source spectrum by some solid angle of your choosing.\n",
    "\n",
    "- `synphot.models.PowerLawFlux1D` uses the definition $f(x) = A (\\frac{x}{x_0})^{-\\alpha}$, where $A$ is input flux (`flux_in`), and $x_0$ is the input wavelength (`wl_in`). Note the negative sign in front of the power law index $\\alpha$. The model can generate curves with $x$ as either frequency or wavelength, but the example here assumes that wavelength will be used. The y-axis unit will be taken from $A$. \n",
    "\n",
    "- A wide array of reference spectra are available for download from spectral atlases located [here](https://www.stsci.edu/hst/instrumentation/reference-data-for-calibration-and-tools/astronomical-catalogs).\n",
    "\n",
    "\n",
    "\n",
    "Example spectrum definitions:\n",
    "\n",
    "```python\n",
    "# Blackbody\n",
    "bb_temp = 5800 * u.K\n",
    "\n",
    "model = BlackBody1D(bb_temp)\n",
    "spec  = SourceSpectrum(model)\n",
    "\n",
    "# Power law \n",
    "pl_index = 0\n",
    "\n",
    "model = PowerLawFlux1D(amplitude=flux_in, x_0=wl_in, alpha=pl_index)\n",
    "spec  = SourceSpectrum(model)\n",
    "                                             \n",
    "# Load from a FITS table\n",
    "spec = SourceSpectrum.from_file('/path/to/your/spectrum.fits')\n",
    "```\n",
    "\n",
    "The notebook has been set up to perform an extrapolation from $V = 0.0$ in the Vega system to the R-band in the same system, using the Vega spectrum defined in the imports cell. Further examples of input and output settings are available at the bottom of this notebook.\n",
    "\n",
    "<a id=\"user\"></a>\n",
    "### 2.4 User settings\n",
    "\n",
    "First, we define our conversion input settings:\n",
    "- `val_in`: numerical value of input flux/mag (float)\n",
    "- `unit_in`: unit or mag system for input value\n",
    "- `wl_bp_in`: input's wavelength (float) for flux, or bandpass obsmode (string) for magnitudes\n",
    "- `wl_unit`: wavelength unit (used for plots, so needs to be specified even when using a bandpass)"
   ]
  },
  {
   "cell_type": "code",
   "execution_count": null,
   "id": "de540dfe",
   "metadata": {},
   "outputs": [],
   "source": [
<<<<<<< HEAD
    "val_in = 0.0\n",
    "unit_in = su.VEGAMAG\n",
=======
    "val_in   = 0.0\n",
    "unit_in  = su.VEGAMAG\n",
>>>>>>> 80470926
    "wl_bp_in = 'johnson, v'\n",
    "\n",
    "wl_unit  = u.nm "
   ]
  },
  {
   "cell_type": "markdown",
   "id": "42d7a951",
   "metadata": {},
   "source": [
    "Next, we define our conversion output settings:\n",
    "- `unit_out`: unit or mag system for the output\n",
    "- `wl_bp_out`: wavelength (float) or bandpass obsmode (string) to find output for; if a wavelength, the unit specified in the cell above by `wl_unit` will be used."
   ]
  },
  {
   "cell_type": "code",
   "execution_count": null,
   "id": "3d477832",
   "metadata": {},
   "outputs": [],
   "source": [
    "unit_out  = su.VEGAMAG\n",
    "wl_bp_out = 'cousins, r'"
   ]
  },
  {
   "cell_type": "markdown",
   "id": "ee4dd82c",
   "metadata": {},
   "source": [
    "Finally, we define our spectrum to use (copy/paste from above, or define your own)."
   ]
  },
  {
   "cell_type": "code",
   "execution_count": null,
   "id": "b542e3c2",
   "metadata": {},
   "outputs": [],
   "source": [
    "spec = vegaspec"
   ]
  },
  {
   "cell_type": "markdown",
   "id": "d8d4e50f",
   "metadata": {},
   "source": [
    "<a id=\"setting\"></a>\n",
    "## 3. Set up the conversion\n",
    "\n",
    "Now, we need to run a few cells that will set up the conversion. First, we check whether the input and output are a flux or a magnitude, and set some variables appropriately. Then, we scale the chosen spectrum such that it passes through the defined input so the extrapolation to the output wavelength will give an accurate result.\n",
    "\n",
    "Note that the default plotting unit is set to the input unit for conversions made from flux units, and photlam for conversions from magnitudes. This may be altered, if desired, by changing the `plot_unit` variable definitions in the cell below."
   ]
  },
  {
   "cell_type": "markdown",
   "id": "0a54da3b",
   "metadata": {},
   "source": [
    "**Note: No inputs required for the cells below. All the inputs were assigned in [Section 2.4](#user).**\n",
    "\n",
    "First, let's combine input value and unit as a quantity, then list the systems that will work for the tool."
   ]
  },
  {
   "cell_type": "code",
   "execution_count": null,
   "id": "1caf81ab",
   "metadata": {},
   "outputs": [],
   "source": [
    "quant_in = val_in * unit_in\n",
    "\n",
    "mag_systems  = [u.STmag, u.ABmag, su.VEGAMAG]\n",
    "flux_systems = ['spectral flux density', 'spectral flux density wav', \n",
    "                'photon flux density', 'photon flux density wav']"
   ]
  },
  {
   "cell_type": "markdown",
   "id": "bfe5d48f",
   "metadata": {},
   "source": [
    "Next, let's get inputs set up for following steps. Here are the three possible outcomes:\n",
    "- **If the input is a magnitude,**\n",
    "    - define bandpass with input obsmode string\n",
    "    - pivot wavelength of input bandpass\n",
    "    - set `flux_in` to equivalent flux in photlam at pivot wavelength (Vega spectrum needed if using VEGAMAG)\n",
    "    - set plotting unit and flux for later\n",
    "    \n",
    "    \n",
    "- **If the input is a flux,**\n",
    "    - combine wavelength for flux and unit as the input wavelength\n",
    "    - set plotting unit and flux for later\n",
    "\n",
    "\n",
    "- **If anything else, print**\n",
    "    - `unit_in not a flux density unit or magnitude system`"
   ]
  },
  {
   "cell_type": "code",
   "execution_count": null,
   "id": "5338d317",
   "metadata": {},
   "outputs": [],
   "source": [
    "if unit_in in mag_systems:\n",
    "    \n",
    "    mag_in = quant_in\n",
    "    \n",
    "    band_in = band(wl_bp_in)\n",
    "    wl_in   = band_in.pivot().to(wl_unit)\n",
    "    \n",
    "    flux_in = convert_flux(wl_in, quant_in, su.PHOTLAM,\n",
    "                           vegaspec=vegaspec)\n",
    "    \n",
    "    plot_unit = su.PHOTLAM\n",
    "    \n",
    "    plot_flux_in = convert_flux(wl_in, flux_in, plot_unit)\n",
    "    \n",
    "elif unit_in.physical_type in flux_systems:\n",
    "    \n",
    "    flux_in = quant_in\n",
    "    wl_in   = wl_bp_in * wl_unit \n",
    "    \n",
    "    plot_unit = unit_in\n",
    "    plot_flux_in = convert_flux(wl_in, flux_in, plot_unit)\n",
    "\n",
    "else:\n",
    "    print('unit_in not a flux density unit or magnitude system')"
   ]
  },
  {
   "cell_type": "markdown",
   "id": "9f3b3f26",
   "metadata": {},
   "source": [
    "We perform a similar setup for outputs:\n",
    "- **If the output is a magnitude,**\n",
    "    - use output wavelength to calculate output bandpass\n",
    "    - output bandpass's pivot wavelength\n",
    "    \n",
    "    \n",
    "- **If the output is a flux,**\n",
    "    - combine wavelength for flux and unit as output wavelength\n",
    "    \n",
    "\n",
    "- **If anything else, print**\n",
    "    - `unit_out not a flux density unit or magnitude system`"
   ]
  },
  {
   "cell_type": "code",
   "execution_count": null,
   "id": "5928f11f",
   "metadata": {
    "scrolled": false
   },
   "outputs": [],
   "source": [
    "if unit_out in mag_systems:\n",
    "    \n",
    "    band_out = band(wl_bp_out)\n",
    "    wl_out = band_out.pivot().to(wl_unit)\n",
    "\n",
    "elif unit_out.physical_type in flux_systems:\n",
    "    \n",
    "    wl_out = wl_bp_out * wl_unit\n",
    "\n",
    "else:\n",
    "    print('unit_out not a flux density unit or magnitude system')    "
   ]
  },
  {
   "cell_type": "markdown",
   "id": "339e2f19",
   "metadata": {},
   "source": [
    "Finally, we convert the flux, scale, and multiply by our spectrum. The default evaluation unit is set to photlam."
   ]
  },
  {
   "cell_type": "code",
   "execution_count": null,
   "id": "c747a9e6",
   "metadata": {},
   "outputs": [],
   "source": [
    "scale = convert_flux(wl_in, flux_in, su.PHOTLAM) / spec(wl_in)\n",
    "\n",
    "scale_spec = spec * scale"
   ]
  },
  {
   "cell_type": "markdown",
   "id": "e54c6137",
   "metadata": {},
   "source": [
    "<a id=\"perform\"></a>\n",
    "## 4. Perform the conversion and create a plot\n",
    "\n",
    "We can now find our output by using the `convert_flux` function from `synphot`. We will first scale the spectrum defined above such that its value at the input wavelength is that of the input flux. Then, we convert the scaled spectrum's value at the *output* wavelength to the selected output units, as well as the unit that will be used for plotting. "
   ]
  },
  {
   "cell_type": "code",
   "execution_count": null,
   "id": "317c99b2",
   "metadata": {},
   "outputs": [],
   "source": [
    "if unit_out in mag_systems:\n",
    "    \n",
    "    flux_out = convert_flux(wl_out, scale_spec(wl_out), unit_out,\n",
    "                            vegaspec=vegaspec)\n",
    "    \n",
    "    plot_flux_out = convert_flux(wl_out, scale_spec(wl_out), plot_unit)\n",
    "    \n",
    "else:\n",
    "    flux_out = convert_flux(wl_out, scale_spec(wl_out), unit_out)\n",
    "    \n",
    "    plot_flux_out = convert_flux(wl_out, scale_spec(wl_out), plot_unit)\n",
    "    \n",
    "val_out = flux_out.value"
   ]
  },
  {
   "cell_type": "markdown",
   "id": "7a086b2d",
   "metadata": {},
   "source": [
    "Print the input and output values."
   ]
  },
  {
   "cell_type": "code",
   "execution_count": null,
   "id": "82c08695",
   "metadata": {},
   "outputs": [],
   "source": [
    "print('Input: {:.4} {} at {:.1f} {}\\n'.format(float(val_in), str(unit_in), wl_in.value, str(wl_in.unit)))\n",
    "print('Output: {:.4} {} at {:.1f} {}'.format(float(val_out), str(unit_out), wl_out.value, str(wl_out.unit)))"
   ]
  },
  {
   "cell_type": "markdown",
   "id": "de0ffd76",
   "metadata": {},
   "source": [
    "While not strictly necessary for performing the conversion, plotting the selected spectrum with the input and output points can be a useful check to see if the spectrum looks like what you're expecting.\n",
    "\n",
    "Let's define a set of wavelengths and minimum/maximum bounds for the plot."
   ]
  },
  {
   "cell_type": "code",
   "execution_count": null,
   "id": "0b5f1e79",
   "metadata": {},
   "outputs": [],
   "source": [
    "wl_settings = [wl.value for wl in [wl_in, wl_out]]\n",
    "\n",
    "short = min(wl_settings)\n",
    "long = max(wl_settings)\n",
    "\n",
    "if short == long:  # In case wl_in == wl_out\n",
    "    diff = 10.\n",
    "    \n",
    "else:\n",
    "    diff = long - short\n",
    "\n",
    "right = long + diff\n",
    "\n",
    "left = max([short - diff, 0.1])\n",
    "\n",
    "waves = np.linspace(left, right, 10000) * wl_unit"
   ]
  },
  {
   "cell_type": "markdown",
   "id": "7805b257",
   "metadata": {},
   "source": [
    "We will also set the colors for the in/out markers."
   ]
  },
  {
   "cell_type": "code",
   "execution_count": null,
   "id": "358172e8",
   "metadata": {},
   "outputs": [],
   "source": [
    "if wl_in.value > wl_out.value:\n",
    "        \n",
    "    c_in = 'r'\n",
    "    c_out = 'b'\n",
    "    \n",
    "else: \n",
    "    c_in = 'b'\n",
    "    c_out = 'r'"
   ]
  },
  {
   "cell_type": "markdown",
   "id": "8495e6ac",
   "metadata": {},
   "source": [
    "Plot the spectrum, input, and output. If the input was a magnitude, then `plot_unit` ([see Section 3](#setting)) will be used. In addition, if the input and output wavelength are the same, then print the input and output."
   ]
  },
  {
   "cell_type": "code",
   "execution_count": null,
   "id": "8bea8f73",
   "metadata": {
    "scrolled": false
   },
   "outputs": [],
   "source": [
    "plt.figure()\n",
    "\n",
    "# Plot spectrum\n",
    "\n",
    "plt.plot(waves, scale_spec(waves, flux_unit=plot_unit), c='k')\n",
    "\n",
    "# Plot input\n",
    "\n",
    "plt.plot(wl_in.value, plot_flux_in.value,\n",
    "         marker='o', color=c_in, ls='none', \n",
    "         label='Input: {:.4} {} at {:.1f} {}'.format(\n",
    "              float(val_in), str(unit_in), wl_in.value, str(wl_in.unit)))\n",
    "\n",
    "# Plot output\n",
    "\n",
    "plt.plot(wl_out.value, plot_flux_out.value,\n",
    "         marker='s', color=c_out, ls='none', \n",
    "         label='Output: {:.4} {} at {:.1f} {}'.format(\n",
    "              float(val_out), str(unit_out), wl_out.value, str(wl_out.unit)))\n",
    "\n",
    "# Set heights for dotted lines to markers as % of plot range\n",
    "\n",
    "bottom, top = plt.ylim()\n",
    "yrange = top - bottom\n",
    "inheight = (plot_flux_in.value - bottom) / yrange\n",
    "outheight = (plot_flux_out.value - bottom) / yrange\n",
    "\n",
    "# Plot dotted lines to markers\n",
    "\n",
    "plt.axvline(wl_in.to(wl_unit).value, ymax=inheight, ls=':', c=c_in)\n",
    "plt.axvline(wl_out.to(wl_unit).value, ymax=outheight, ls=':', c=c_out)\n",
    "\n",
    "# Miscellaneous\n",
    "\n",
    "plt.ylabel('Flux ({})'.format(str(plot_unit)))\n",
    "plt.xlabel('Wavelength ({})'.format(str(wl_unit)))\n",
    "plt.legend(fontsize='small')    \n",
    "plt.tight_layout()"
   ]
  },
  {
   "cell_type": "markdown",
   "id": "c818eec6",
   "metadata": {},
   "source": [
    "<a id=\"ex\"></a>\n",
    "## 5. Examples\n",
    "\n",
    "Here, we provide some examples to illustrate a few of the many conversions which are possible. If desired, you may run an example cell to set the inputs for the tool, then run through the notebook (without running the cells in [Section 2.4](#user)) to see the results. Each cell will define an input, output, and spectrum.\n",
    "\n",
    "<a id=\"ex1\"></a>\n",
    "### 5.1. Flux in Jy to AB mag with a flat spectrum in $F_\\nu$\n",
    "Run cell then go to [Section 3](#setting) to convert flux and plot."
   ]
  },
  {
   "cell_type": "code",
   "execution_count": null,
   "id": "fd8fe178",
   "metadata": {},
   "outputs": [],
   "source": [
    "# Input: 3631 Jy at 550. nm\n",
    "\n",
    "val_in   = 3631.      \n",
    "unit_in  = u.Jy\n",
    "wl_bp_in = 550.\n",
    "\n",
    "wl_unit  = u.nm\n",
    "\n",
    "# Output: Johnson V mag (AB)\n",
    "\n",
    "unit_out  = u.ABmag\n",
    "wl_bp_out = 'Johnson, V'\n",
    "    \n",
    "# Spectrum: Flat power law in F_nu\n",
    "\n",
    "pl_index = 0\n",
    "model = PowerLawFlux1D(amplitude=flux_in, x_0=wl_in, alpha=pl_index)\n",
    "spec = SourceSpectrum(model)"
   ]
  },
  {
   "cell_type": "markdown",
   "id": "0964f2f4",
   "metadata": {},
   "source": [
    "<a id=\"ex2\"></a>\n",
    "### 5.2. Flux in flam to Flux in flam along a blackbody\n",
    "Run cell then go to [Section 3](#setting) to convert flux and plot."
   ]
  },
  {
   "cell_type": "code",
   "execution_count": null,
   "id": "714bbeb1",
   "metadata": {},
   "outputs": [],
   "source": [
    "# Input: 1.234e-8 flam at 500. nm\n",
    "\n",
    "val_in   = 1.234e-8    \n",
    "unit_in  = su.FLAM\n",
    "wl_bp_in = 500.\n",
    "\n",
    "wl_unit  = u.nm\n",
    "\n",
    "# Output: flam at 800. nm\n",
    "\n",
    "unit_out  = su.FLAM\n",
    "wl_bp_out = 800.\n",
    "    \n",
    "# Spectrum: 5800 K blackbody\n",
    "\n",
    "bb_temp = 5800 * u.K\n",
    "model = BlackBody1D(bb_temp)\n",
    "spec = SourceSpectrum(model)"
   ]
  },
  {
   "cell_type": "markdown",
   "id": "2735fc75",
   "metadata": {},
   "source": [
    "<a id=\"ex3\"></a>\n",
    "### 5.3. Flux in fnu to flux in photnu, any spectrum (same wavelength)\n",
    "Run cell then go to [Section 3](#setting) to convert flux and plot. Note the spectrum is irrelevant since conversion is at the same wavelength."
   ]
  },
  {
   "cell_type": "code",
   "execution_count": null,
   "id": "771c6282",
   "metadata": {},
   "outputs": [],
   "source": [
    "# Input: 1.234e-21 fnu at 686. nm\n",
    "\n",
    "val_in   = 1.234e-21    \n",
    "unit_in  = su.FNU\n",
    "wl_bp_in = 686.\n",
    "\n",
    "wl_unit  = u.nm\n",
    "\n",
    "# Output: photnu at 686. nm\n",
    "\n",
    "unit_out  = su.PHOTNU\n",
    "wl_bp_out = 686.\n",
    "    \n",
    "# Spectrum: 5800 K blackbody\n",
    "bb_temp = 5800 * u.K\n",
    "model = BlackBody1D(bb_temp)\n",
    "spec = SourceSpectrum(model)"
   ]
  },
  {
   "cell_type": "markdown",
   "id": "94e3245b",
   "metadata": {},
   "source": [
    "<a id=\"ex4\"></a>\n",
    "### 5.4. mag to mag from an HST bandpass to a Johnson bandpass, flat spectrum in $F_\\lambda$\n",
    "Run cell then go to [Section 3](#setting) to convert flux and plot. Note we run `convert_flux` for the power law amplitude to ensure the spectrum is flat in $F_\\lambda$ rather than in photlam."
   ]
  },
  {
   "cell_type": "code",
   "execution_count": null,
   "id": "7da9e44e",
   "metadata": {},
   "outputs": [],
   "source": [
    "# Input: STmag = 12.240, F606W filter on WFC3 UVIS 2\n",
    "\n",
    "val_in   = 12.240      \n",
    "unit_in  = u.STmag\n",
    "wl_bp_in = 'wfc3, uvis2, f606w, mjd#59367'\n",
    "\n",
    "wl_unit  = u.nm\n",
    "\n",
    "# Output: Johnson V mag (AB)\n",
    "\n",
    "unit_out  = u.STmag\n",
    "wl_bp_out = 'Johnson, V'\n",
    "    \n",
    "# Spectrum: Flat power law in F_lambda\n",
    "\n",
    "pl_index = 0\n",
    "\n",
    "model = PowerLawFlux1D(amplitude=convert_flux(606 * u.nm, 1., su.FLAM), x_0=606 * u.nm, alpha=pl_index)\n",
    "spec = SourceSpectrum(model)\n",
    "model = PowerLawFlux1D(amplitude=flux_in, x_0=wl_in, alpha=pl_index)"
   ]
  },
  {
   "cell_type": "markdown",
   "id": "4a38c7a9",
   "metadata": {},
   "source": [
    "<a id=\"conclusion\"></a>\n",
    "## 6. Conclusions\n",
    "\n",
    "Thank you for walking through this notebook. Now using WFC3 data, you should be more familiar with:\n",
    "\n",
    "- Performing conversions between various systems of flux and magnitude using the `synphot` and `stsynphot` packages.\n",
    "- Extrapolating an output flux at a different wavelength than the input flux.\n",
    "- Adapting a more personalized and streamlined conversion process.\n",
    "\n",
    "#### Congratulations, you have completed the notebook!"
   ]
  },
  {
   "cell_type": "markdown",
   "id": "aad2523c",
   "metadata": {},
   "source": [
    "<a id=\"resources\"></a>\n",
    "## Additional Resources\n",
    "Below are some additional resources that may be helpful. Please send any questions through the [HST Helpdesk](https://stsci.service-now.com/hst).\n",
    "\n",
    "- [WFC3 Website](https://www.stsci.edu/hst/instrumentation/wfc3)\n",
    "- [WFC3 Instrument Handbook](https://hst-docs.stsci.edu/wfc3ihb)\n",
    "- [WFC3 Data Handbook](https://hst-docs.stsci.edu/wfc3dhb)\n",
    "    - see sections 9.5.2 for reference to this notebook\n",
    "    \n",
    "<a id=\"about\"></a>\n",
    "## About this Notebook\n",
    "\n",
    "**Authors:** Aidan Pidgeon, Joel Green; WFC3 Instrument Team\n",
    "\n",
    "**Updated on:** 2021-09-13\n",
    "\n",
    "<a id=\"cite\"></a>\n",
    "## Citations\n",
    "\n",
    "If you use `numpy`, `astropy`, `synphot`, or `stsynphot` for published research, please cite the\n",
    "authors. Follow these links for more information about citing the libraries below:\n",
    "\n",
    "* [Citing `numpy`](https://numpy.org/citing-numpy/)\n",
    "* [Citing `astropy`](https://www.astropy.org/acknowledging.html)\n",
    "* [Citing `synphot`](https://synphot.readthedocs.io/en/latest/)\n",
    "* [Citing `stsynphot`](https://stsynphot.readthedocs.io/en/latest/index.html)\n",
    "\n",
    "***\n",
    "[Top of Page](#title)\n",
    "<img style=\"float: right;\" src=\"https://raw.githubusercontent.com/spacetelescope/notebooks/master/assets/stsci_pri_combo_mark_horizonal_white_bkgd.png\" alt=\"Space Telescope Logo\" width=\"200px\"/> "
   ]
  },
  {
   "cell_type": "code",
   "execution_count": null,
   "id": "f708c513",
   "metadata": {},
   "outputs": [],
   "source": []
  }
 ],
 "metadata": {
  "kernelspec": {
   "display_name": "Python 3 (ipykernel)",
   "language": "python",
   "name": "python3"
  },
  "language_info": {
   "codemirror_mode": {
    "name": "ipython",
    "version": 3
   },
   "file_extension": ".py",
   "mimetype": "text/x-python",
   "name": "python",
   "nbconvert_exporter": "python",
   "pygments_lexer": "ipython3",
   "version": "3.10.6"
  }
 },
 "nbformat": 4,
 "nbformat_minor": 5
}<|MERGE_RESOLUTION|>--- conflicted
+++ resolved
@@ -268,13 +268,8 @@
    "metadata": {},
    "outputs": [],
    "source": [
-<<<<<<< HEAD
     "val_in = 0.0\n",
     "unit_in = su.VEGAMAG\n",
-=======
-    "val_in   = 0.0\n",
-    "unit_in  = su.VEGAMAG\n",
->>>>>>> 80470926
     "wl_bp_in = 'johnson, v'\n",
     "\n",
     "wl_unit  = u.nm "

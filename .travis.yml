--- conflicted
+++ resolved
@@ -3,11 +3,7 @@
 env:
   global:
     - CONDA_CHANNELS='astropy-ci-extras astropy http://ssb.stsci.edu/astroconda'
-<<<<<<< HEAD
-    - CONDA_DEPENDENCIES="astropy scipy astroquery matplotlib jupyter pandas drizzlepac crds"
-=======
     - CONDA_DEPENDENCIES="astropy scipy astroquery matplotlib jupyter pandas drizzlepac crds ccdproc"
->>>>>>> 354100b2
     - PYTHON_VERSION=3.6
 
 jobs:

--- conflicted
+++ resolved
@@ -2,13 +2,8 @@
 
 env:
   global:
-<<<<<<< HEAD
-    - CONDA_CHANNELS='astropy-ci-extras astropy'
-    - CONDA_DEPENDENCIES="astropy scipy astroquery matplotlib jupyter pandas"
-=======
     - CONDA_CHANNELS='astropy-ci-extras astropy http://ssb.stsci.edu/astroconda'
-    - CONDA_DEPENDENCIES="astropy matplotlib jupyter pandas drizzlepac"
->>>>>>> 36e5826e
+    - CONDA_DEPENDENCIES="astropy scipy astroquery matplotlib jupyter pandas drizzlepac"
     - PYTHON_VERSION=3.6
 
 jobs:
